{
<<<<<<< HEAD
  "timestamp": "2025-11-14T17:17:18.008Z",
  "ruchy_version": "ruchy 3.89.0",
  "chapters_processed": 16,
  "examples_found": 120,
  "examples_working": 83,
  "examples_failing": 37,
  "success_rate": 69,
=======
  "timestamp": "2025-11-04T12:58:24.858Z",
  "ruchy_version": "ruchy 3.182.0",
  "chapters_processed": 20,
  "examples_found": 140,
  "examples_working": 139,
  "examples_failing": 1,
  "success_rate": 99,
>>>>>>> d5900f26
  "chapters": {
    "ch04-00-practical-patterns-tdd": {
      "chapter": "ch04-00-practical-patterns-tdd",
      "total_examples": 9,
      "working_examples": 9,
      "failing_examples": 0,
      "examples": [
        {
<<<<<<< HEAD
          "file": "src/ch21-00-professional-tooling-tdd.md",
          "example_number": 1,
          "line_number": 23,
          "code": "// test/tooling/simple_test.ruchy - ✓ VERIFIED WORKING\nfun add(a: i32, b: i32) -> i32 {\n    a + b\n}",
          "passed": true,
          "status": "working"
        }
      ]
    },
    "ch16-00-testing-quality-assurance": {
      "chapter": "ch16-00-testing-quality-assurance",
      "total_examples": 8,
      "working_examples": 6,
      "failing_examples": 2,
      "examples": [
        {
          "file": "src/ch16-00-testing-quality-assurance.md",
=======
          "file": "src/ch04-00-practical-patterns-tdd.md",
>>>>>>> d5900f26
          "example_number": 1,
          "line_number": 38,
          "code": "// Calculator with validation and error handling\nfun safe_calculate(operation: &str, a: i32, b: i32) -> i32 {\n    if operation == \"add\" {\n        a + b\n    } else if operation == \"subtract\" {\n        a - b\n    } else if operation == \"multiply\" {\n        a * b\n    } else if operation == \"divide\" {\n        if b == 0 {\n            println(\"Error: Division by zero\");\n            0  // Safe default\n        } else {\n            a / b\n        }\n    } else {\n        println(\"Error: Unknown operation '{}'\", operation);\n        0  // Safe default\n    }\n}\n\nfun main() {\n    let result1 = safe_calculate(\"add\", 10, 5);\n    let result2 = safe_calculate(\"divide\", 12, 3);\n    let result3 = safe_calculate(\"divide\", 10, 0);\n    \n    println(\"10 + 5 = {}\", result1);\n    println(\"12 / 3 = {}\", result2);\n    println(\"10 / 0 = {}\", result3);\n}",
          "passed": true,
          "status": "working"
        },
        {
          "file": "src/ch04-00-practical-patterns-tdd.md",
          "example_number": 2,
          "line_number": 98,
          "code": "fun validate_user_input(name: &str, age: i32, email: &str) -> bool {\n    // Guard clause: check for empty name\n    if name.len() == 0 {\n        println(\"Error: Name cannot be empty\");\n        return false;\n    }\n    \n    // Guard clause: check age range\n    if age < 0 || age > 150 {\n        println(\"Error: Age must be between 0 and 150\");\n        return false;\n    }\n    \n    // Guard clause: basic email validation\n    if !email.contains('@') {\n        println(\"Error: Invalid email format\");\n        return false;\n    }\n    \n    // All validations passed\n    println(\"User input is valid\");\n    return true;\n}\n\nfun create_user_profile(name: &str, age: i32, email: &str) -> &str {\n    if validate_user_input(name, age, email) {\n        println(\"Creating profile for: {}\", name);\n        return \"Profile created successfully\";\n    } else {\n        return \"Profile creation failed\";\n    }\n}\n\nfun main() {\n    let result1 = create_user_profile(\"Alice\", 25, \"alice@example.com\");\n    let result2 = create_user_profile(\"\", 30, \"bob@example.com\");\n    let result3 = create_user_profile(\"Charlie\", -5, \"charlie@example.com\");\n    \n    println(\"Result 1: {}\", result1);\n    println(\"Result 2: {}\", result2); \n    println(\"Result 3: {}\", result3);\n}",
          "passed": true,
          "status": "working"
        },
        {
          "file": "src/ch04-00-practical-patterns-tdd.md",
          "example_number": 3,
          "line_number": 145,
          "code": "fun process_score(raw_score: i32, max_score: i32) -> f64 {\n    // Step 1: Validate inputs\n    if max_score <= 0 {\n        println(\"Error: Max score must be positive\");\n        return 0.0;\n    }\n    \n    if raw_score < 0 {\n        println(\"Warning: Negative score adjusted to 0\");\n        return 0.0;\n    }\n    \n    if raw_score > max_score {\n        println(\"Warning: Score exceeds maximum, capping at {}\", max_score);\n        return 100.0;\n    }\n    \n    // Step 2: Calculate percentage\n    let percentage = (raw_score as f64) / (max_score as f64) * 100.0;\n    \n    // Step 3: Round to reasonable precision\n    let rounded = (percentage * 10.0).round() / 10.0;\n    \n    // Step 4: Return result\n    rounded\n}\n\nfun grade_assignment(student: &str, raw_score: i32, max_score: i32) -> &str {\n    let percentage = process_score(raw_score, max_score);\n    \n    println(\"Student: {}\", student);\n    println(\"Score: {}/{} ({:.1}%)\", raw_score, max_score, percentage);\n    \n    // Letter grade assignment\n    if percentage >= 90.0 {\n        return \"A\";\n    } else if percentage >= 80.0 {\n        return \"B\";\n    } else if percentage >= 70.0 {\n        return \"C\";\n    } else if percentage >= 60.0 {\n        return \"D\";\n    } else {\n        return \"F\";\n    }\n}\n\nfun main() {\n    let grade1 = grade_assignment(\"Alice\", 95, 100);\n    let grade2 = grade_assignment(\"Bob\", 42, 50);\n    let grade3 = grade_assignment(\"Charlie\", 150, 100);\n    \n    println(\"Grades: {}, {}, {}\", grade1, grade2, grade3);\n}",
          "passed": true,
          "status": "working"
        },
        {
          "file": "src/ch04-00-practical-patterns-tdd.md",
          "example_number": 4,
          "line_number": 204,
          "code": "fun get_setting(setting_name: &str, default_value: i32) -> i32 {\n    // Simulate configuration lookup\n    if setting_name == \"timeout\" {\n        return 30;\n    } else if setting_name == \"max_retries\" {\n        return 3;\n    } else if setting_name == \"buffer_size\" {\n        return 1024;\n    } else {\n        println(\"Warning: Unknown setting '{}', using default {}\", setting_name, default_value);\n        return default_value;\n    }\n}\n\nfun initialize_system() -> bool {\n    println(\"Initializing system...\");\n    \n    // Get settings with defaults\n    let timeout = get_setting(\"timeout\", 15);\n    let retries = get_setting(\"max_retries\", 1);\n    let buffer = get_setting(\"buffer_size\", 512);\n    let unknown = get_setting(\"cache_size\", 256);\n    \n    // Display configuration\n    println(\"Configuration:\");\n    println(\"  Timeout: {} seconds\", timeout);\n    println(\"  Max retries: {}\", retries);\n    println(\"  Buffer size: {} bytes\", buffer);\n    println(\"  Cache size: {} MB\", unknown);\n    \n    // Validate critical settings\n    if timeout <= 0 {\n        println(\"Error: Timeout must be positive\");\n        return false;\n    }\n    \n    if retries < 0 {\n        println(\"Error: Retries cannot be negative\");\n        return false;\n    }\n    \n    println(\"✅ System initialized successfully\");\n    return true;\n}\n\nfun main() {\n    let success = initialize_system();\n    \n    if success {\n        println(\"System is ready for operation\");\n    } else {\n        println(\"System initialization failed\");\n    }\n}",
          "passed": true,
          "status": "working"
        },
        {
          "file": "src/ch04-00-practical-patterns-tdd.md",
          "example_number": 5,
<<<<<<< HEAD
          "line_number": 230,
          "code": "// File: calculator_test.ruchy\nfun test_addition() {\n    assert_eq(add(2, 3), 5, \"Basic addition\");\n    assert_eq(add(-1, 1), 0, \"Adding negative numbers\");\n    assert_eq(add(0, 0), 0, \"Adding zeros\");\n    println(\"✅ Addition tests pass\");\n}\n\nfun test_multiplication() {\n    assert_eq(multiply(3, 4), 12, \"Basic multiplication\");\n    assert_eq(multiply(-2, 3), -6, \"Negative multiplication\");\n    assert_eq(multiply(0, 100), 0, \"Multiply by zero\");\n    println(\"✅ Multiplication tests pass\");\n}\n\nfun run_all_tests() {\n    test_addition();\n    test_multiplication();\n    println(\"🎉 Calculator test suite complete!\");\n}\n\nfun main() {\n    run_all_tests();\n}",
          "passed": false,
          "status": "broken",
          "error": "✗ Compilation failed: Compilation failed:\nerror[E0425]: cannot find function `add` in this scope\n --> /tmp/.tmpaW7LDi/main.rs:1:36\n  |\n1 | fn test_addition () { assert_eq ! (add (2 , 3) , 5 , \"{}\" , \"Basic addition\") ; assert_eq ! (add (- 1 , 1) , 0 , \"{}\" , \"Adding negative ...\n  |                                    ^^^ not found in this scope\n  |\nhelp: use the `.` operator to call the method `Add::add` on `{integer}`\n  |\n1 - fn test_addition () { assert_eq ! (add (2 , 3) , 5 , \"{}\" , \"Basic addition\") ; assert_eq ! (add (- 1 , 1) , 0 , \"{}\" , \"Adding negative numbers\") ; assert_eq ! (add (0 , 0) , 0 , \"{}\" , \"Adding zeros\") ; println ! (\"✅ Addition tests pass\") ; } fn test_multiplication () { assert_eq ! (multiply (3 , 4) , 12 , \"{}\" , \"Basic multiplication\") ; assert_eq ! (multiply (- 2 , 3) , - 6 , \"{}\" , \"Negative multiplication\") ; assert_eq ! (multiply (0 , 100) , 0 , \"{}\" , \"Multiply by zero\") ; println ! (\"✅ Multiplication tests pass\") ; } fn run_all_tests () { test_addition () ; test_multiplication () ; println ! (\"🎉 Calculator test suite complete!\") ; } fn main () { run_all_tests () }\n1 + fn test_addition () { assert_eq ! (2.add(3) , 5 , \"{}\" , \"Basic addition\") ; assert_eq ! (add (- 1 , 1) , 0 , \"{}\" , \"Adding negative numbers\") ; assert_eq ! (add (0 , 0) , 0 , \"{}\" , \"Adding zeros\") ; println ! (\"✅ Addition tests pass\") ; } fn test_multiplication () { assert_eq ! (multiply (3 , 4) , 12 , \"{}\" , \"Basic multiplication\") ; assert_eq ! (multiply (- 2 , 3) , - 6 , \"{}\" , \"Negative multiplication\") ; assert_eq ! (multiply (0 , 100) , 0 , \"{}\" , \"Multiply by zero\") ; println ! (\"✅ Multiplication tests pass\") ; } fn run_all_tests () { test_addition () ; test_multiplication () ; println ! (\"🎉 Calculator test suite complete!\") ; } fn main () { run_all_tests () }\n  |\n\nerror[E0425]: cannot find function `add` in this scope\n --> /tmp/.tmpaW7LDi/main.rs:1:94\n  |\n1 | fn test_addition () { assert_eq ! (add (2 , 3) , 5 , \"{}\" , \"Basic addition\") ; assert_eq ! (add (- 1 , 1) , 0 , \"{}\" , \"Adding negative ...\n  |                                                                                              ^^^ not found in this scope\n  |\nhelp: use the `.` operator to call the method `Add::add` on `{integer}`\n  |\n1 - fn test_addition () { assert_eq ! (add (2 , 3) , 5 , \"{}\" , \"Basic addition\") ; assert_eq ! (add (- 1 , 1) , 0 , \"{}\" , \"Adding negative numbers\") ; assert_eq ! (add (0 , 0) , 0 , \"{}\" , \"Adding zeros\") ; println ! (\"✅ Addition tests pass\") ; } fn test_multiplication () { assert_eq ! (multiply (3 , 4) , 12 , \"{}\" , \"Basic multiplication\") ; assert_eq ! (multiply (- 2 , 3) , - 6 , \"{}\" , \"Negative multiplication\") ; assert_eq ! (multiply (0 , 100) , 0 , \"{}\" , \"Multiply by zero\") ; println ! (\"✅ Multiplication tests pass\") ; } fn run_all_tests () { test_addition () ; test_multiplication () ; println ! (\"🎉 Calculator test suite complete!\") ; } fn main () { run_all_tests () }\n1 + fn test_addition () { assert_eq ! (add (2 , 3) , 5 , \"{}\" , \"Basic addition\") ; assert_eq ! ((- 1).add(1) , 0 , \"{}\" , \"Adding negative numbers\") ; assert_eq ! (add (0 , 0) , 0 , \"{}\" , \"Adding zeros\") ; println ! (\"✅ Addition tests pass\") ; } fn test_multiplication () { assert_eq ! (multiply (3 , 4) , 12 , \"{}\" , \"Basic multiplication\") ; assert_eq ! (multiply (- 2 , 3) , - 6 , \"{}\" , \"Negative multiplication\") ; assert_eq ! (multiply (0 , 100) , 0 , \"{}\" , \"Multiply by zero\") ; println ! (\"✅ Multiplication tests pass\") ; } fn run_all_tests () { test_addition () ; test_multiplication () ; println ! (\"🎉 Calculator test suite complete!\") ; } fn main () { run_all_tests () }\n  |\n\nerror[E0425]: cannot find function `add` in this scope\n --> /tmp/.tmpaW7LDi/main.rs:1:163\n  |\n1 | ...0 , \"{}\" , \"Adding negative numbers\") ; assert_eq ! (add (0 , 0) , 0 , \"{}\" , \"Adding zeros\") ; println ! (\"✅ Addition tests pass\") ; }...\n  |                                                         ^^^ not found in this scope\n  |\nhelp: use the `.` operator to call the method `Add::add` on `{integer}`\n  |\n1 - fn test_addition () { assert_eq ! (add (2 , 3) , 5 , \"{}\" , \"Basic addition\") ; assert_eq ! (add (- 1 , 1) , 0 , \"{}\" , \"Adding negative numbers\") ; assert_eq ! (add (0 , 0) , 0 , \"{}\" , \"Adding zeros\") ; println ! (\"✅ Addition tests pass\") ; } fn test_multiplication () { assert_eq ! (multiply (3 , 4) , 12 , \"{}\" , \"Basic multiplication\") ; assert_eq ! (multiply (- 2 , 3) , - 6 , \"{}\" , \"Negative multiplication\") ; assert_eq ! (multiply (0 , 100) , 0 , \"{}\" , \"Multiply by zero\") ; println ! (\"✅ Multiplication tests pass\") ; } fn run_all_tests () { test_addition () ; test_multiplication () ; println ! (\"🎉 Calculator test suite complete!\") ; } fn main () { run_all_tests () }\n1 + fn test_addition () { assert_eq ! (add (2 , 3) , 5 , \"{}\" , \"Basic addition\") ; assert_eq ! (add (- 1 , 1) , 0 , \"{}\" , \"Adding negative numbers\") ; assert_eq ! (0.add(0) , 0 , \"{}\" , \"Adding zeros\") ; println ! (\"✅ Addition tests pass\") ; } fn test_multiplication () { assert_eq ! (multiply (3 , 4) , 12 , \"{}\" , \"Basic multiplication\") ; assert_eq ! (multiply (- 2 , 3) , - 6 , \"{}\" , \"Negative multiplication\") ; assert_eq ! (multiply (0 , 100) , 0 , \"{}\" , \"Multiply by zero\") ; println ! (\"✅ Multiplication tests pass\") ; } fn run_all_tests () { test_addition () ; test_multiplication () ; println ! (\"🎉 Calculator test suite complete!\") ; } fn main () { run_all_tests () }\n  |\n\nerror[E0425]: cannot find function `multiply` in this scope\n --> /tmp/.tmpaW7LDi/main.rs:1:287\n  |\n1 | ...ass\") ; } fn test_multiplication () { assert_eq ! (multiply (3 , 4) , 12 , \"{}\" , \"Basic multiplication\") ; assert_eq ! (multiply (- 2...\n  |                                                       ^^^^^^^^ not found in this scope\n\nerror[E0425]: cannot find function `multiply` in this scope\n --> /tmp/.tmpaW7LDi/main.rs:1:357\n  |\n1 | ...12 , \"{}\" , \"Basic multiplication\") ; assert_eq ! (multiply (- 2 , 3) , - 6 , \"{}\" , \"Negative multiplication\") ; assert_eq ! (multipl...\n  |                                                       ^^^^^^^^ not found in this scope\n\nerror[E0425]: cannot find function `multiply` in this scope\n --> /tmp/.tmpaW7LDi/main.rs:1:433\n  |\n1 | ..., \"{}\" , \"Negative multiplication\") ; assert_eq ! (multiply (0 , 100) , 0 , \"{}\" , \"Multiply by zero\") ; println ! (\"✅ Multiplication t...\n  |                                                       ^^^^^^^^ not found in this scope\n\nerror: aborting due to 6 previous errors\n\nFor more information about this error, try `rustc --explain E0425`.\n\nError: Compilation failed:\nerror[E0425]: cannot find function `add` in this scope\n --> /tmp/.tmpaW7LDi/main.rs:1:36\n  |\n1 | fn test_addition () { assert_eq ! (add (2 , 3) , 5 , \"{}\" , \"Basic addition\") ; assert_eq ! (add (- 1 , 1) , 0 , \"{}\" , \"Adding negative ...\n  |                                    ^^^ not found in this scope\n  |\nhelp: use the `.` operator to call the method `Add::add` on `{integer}`\n  |\n1 - fn test_addition () { assert_eq ! (add (2 , 3) , 5 , \"{}\" , \"Basic addition\") ; assert_eq ! (add (- 1 , 1) , 0 , \"{}\" , \"Adding negative numbers\") ; assert_eq ! (add (0 , 0) , 0 , \"{}\" , \"Adding zeros\") ; println ! (\"✅ Addition tests pass\") ; } fn test_multiplication () { assert_eq ! (multiply (3 , 4) , 12 , \"{}\" , \"Basic multiplication\") ; assert_eq ! (multiply (- 2 , 3) , - 6 , \"{}\" , \"Negative multiplication\") ; assert_eq ! (multiply (0 , 100) , 0 , \"{}\" , \"Multiply by zero\") ; println ! (\"✅ Multiplication tests pass\") ; } fn run_all_tests () { test_addition () ; test_multiplication () ; println ! (\"🎉 Calculator test suite complete!\") ; } fn main () { run_all_tests () }\n1 + fn test_addition () { assert_eq ! (2.add(3) , 5 , \"{}\" , \"Basic addition\") ; assert_eq ! (add (- 1 , 1) , 0 , \"{}\" , \"Adding negative numbers\") ; assert_eq ! (add (0 , 0) , 0 , \"{}\" , \"Adding zeros\") ; println ! (\"✅ Addition tests pass\") ; } fn test_multiplication () { assert_eq ! (multiply (3 , 4) , 12 , \"{}\" , \"Basic multiplication\") ; assert_eq ! (multiply (- 2 , 3) , - 6 , \"{}\" , \"Negative multiplication\") ; assert_eq ! (multiply (0 , 100) , 0 , \"{}\" , \"Multiply by zero\") ; println ! (\"✅ Multiplication tests pass\") ; } fn run_all_tests () { test_addition () ; test_multiplication () ; println ! (\"🎉 Calculator test suite complete!\") ; } fn main () { run_all_tests () }\n  |\n\nerror[E0425]: cannot find function `add` in this scope\n --> /tmp/.tmpaW7LDi/main.rs:1:94\n  |\n1 | fn test_addition () { assert_eq ! (add (2 , 3) , 5 , \"{}\" , \"Basic addition\") ; assert_eq ! (add (- 1 , 1) , 0 , \"{}\" , \"Adding negative ...\n  |                                                                                              ^^^ not found in this scope\n  |\nhelp: use the `.` operator to call the method `Add::add` on `{integer}`\n  |\n1 - fn test_addition () { assert_eq ! (add (2 , 3) , 5 , \"{}\" , \"Basic addition\") ; assert_eq ! (add (- 1 , 1) , 0 , \"{}\" , \"Adding negative numbers\") ; assert_eq ! (add (0 , 0) , 0 , \"{}\" , \"Adding zeros\") ; println ! (\"✅ Addition tests pass\") ; } fn test_multiplication () { assert_eq ! (multiply (3 , 4) , 12 , \"{}\" , \"Basic multiplication\") ; assert_eq ! (multiply (- 2 , 3) , - 6 , \"{}\" , \"Negative multiplication\") ; assert_eq ! (multiply (0 , 100) , 0 , \"{}\" , \"Multiply by zero\") ; println ! (\"✅ Multiplication tests pass\") ; } fn run_all_tests () { test_addition () ; test_multiplication () ; println ! (\"🎉 Calculator test suite complete!\") ; } fn main () { run_all_tests () }\n1 + fn test_addition () { assert_eq ! (add (2 , 3) , 5 , \"{}\" , \"Basic addition\") ; assert_eq ! ((- 1).add(1) , 0 , \"{}\" , \"Adding negative numbers\") ; assert_eq ! (add (0 , 0) , 0 , \"{}\" , \"Adding zeros\") ; println ! (\"✅ Addition tests pass\") ; } fn test_multiplication () { assert_eq ! (multiply (3 , 4) , 12 , \"{}\" , \"Basic multiplication\") ; assert_eq ! (multiply (- 2 , 3) , - 6 , \"{}\" , \"Negative multiplication\") ; assert_eq ! (multiply (0 , 100) , 0 , \"{}\" , \"Multiply by zero\") ; println ! (\"✅ Multiplication tests pass\") ; } fn run_all_tests () { test_addition () ; test_multiplication () ; println ! (\"🎉 Calculator test suite complete!\") ; } fn main () { run_all_tests () }\n  |\n\nerror[E0425]: cannot find function `add` in this scope\n --> /tmp/.tmpaW7LDi/main.rs:1:163\n  |\n1 | ...0 , \"{}\" , \"Adding negative numbers\") ; assert_eq ! (add (0 , 0) , 0 , \"{}\" , \"Adding zeros\") ; println ! (\"✅ Addition tests pass\") ; }...\n  |                                                         ^^^ not found in this scope\n  |\nhelp: use the `.` operator to call the method `Add::add` on `{integer}`\n  |\n1 - fn test_addition () { assert_eq ! (add (2 , 3) , 5 , \"{}\" , \"Basic addition\") ; assert_eq ! (add (- 1 , 1) , 0 , \"{}\" , \"Adding negative numbers\") ; assert_eq ! (add (0 , 0) , 0 , \"{}\" , \"Adding zeros\") ; println ! (\"✅ Addition tests pass\") ; } fn test_multiplication () { assert_eq ! (multiply (3 , 4) , 12 , \"{}\" , \"Basic multiplication\") ; assert_eq ! (multiply (- 2 , 3) , - 6 , \"{}\" , \"Negative multiplication\") ; assert_eq ! (multiply (0 , 100) , 0 , \"{}\" , \"Multiply by zero\") ; println ! (\"✅ Multiplication tests pass\") ; } fn run_all_tests () { test_addition () ; test_multiplication () ; println ! (\"🎉 Calculator test suite complete!\") ; } fn main () { run_all_tests () }\n1 + fn test_addition () { assert_eq ! (add (2 , 3) , 5 , \"{}\" , \"Basic addition\") ; assert_eq ! (add (- 1 , 1) , 0 , \"{}\" , \"Adding negative numbers\") ; assert_eq ! (0.add(0) , 0 , \"{}\" , \"Adding zeros\") ; println ! (\"✅ Addition tests pass\") ; } fn test_multiplication () { assert_eq ! (multiply (3 , 4) , 12 , \"{}\" , \"Basic multiplication\") ; assert_eq ! (multiply (- 2 , 3) , - 6 , \"{}\" , \"Negative multiplication\") ; assert_eq ! (multiply (0 , 100) , 0 , \"{}\" , \"Multiply by zero\") ; println ! (\"✅ Multiplication tests pass\") ; } fn run_all_tests () { test_addition () ; test_multiplication () ; println ! (\"🎉 Calculator test suite complete!\") ; } fn main () { run_all_tests () }\n  |\n\nerror[E0425]: cannot find function `multiply` in this scope\n --> /tmp/.tmpaW7LDi/main.rs:1:287\n  |\n1 | ...ass\") ; } fn test_multiplication () { assert_eq ! (multiply (3 , 4) , 12 , \"{}\" , \"Basic multiplication\") ; assert_eq ! (multiply (- 2...\n  |                                                       ^^^^^^^^ not found in this scope\n\nerror[E0425]: cannot find function `multiply` in this scope\n --> /tmp/.tmpaW7LDi/main.rs:1:357\n  |\n1 | ...12 , \"{}\" , \"Basic multiplication\") ; assert_eq ! (multiply (- 2 , 3) , - 6 , \"{}\" , \"Negative multiplication\") ; assert_eq ! (multipl...\n  |                                                       ^^^^^^^^ not found in this scope\n\nerror[E0425]: cannot find function `multiply` in this scope\n --> /tmp/.tmpaW7LDi/main.rs:1:433\n  |\n1 | ..., \"{}\" , \"Negative multiplication\") ; assert_eq ! (multiply (0 , 100) , 0 , \"{}\" , \"Multiply by zero\") ; println ! (\"✅ Multiplication t...\n  |                                                       ^^^^^^^^ not found in this scope\n\nerror: aborting due to 6 previous errors\n\nFor more information about this error, try `rustc --explain E0425`.\n\n",
          "errorCategory": "UNKNOWN",
          "rootCause": "Unknown error - needs manual investigation"
=======
          "line_number": 265,
          "code": "fun calculate_total(prices: [i32; 5]) -> i32 {\n    let mut total = 0;  // Accumulator starts at zero\n    let mut i = 0;\n    \n    while i < 5 {\n        total = total + prices[i];  // Accumulate each value\n        i = i + 1;\n    }\n    \n    total  // Return accumulated result\n}\n\nfun find_maximum(numbers: [i32; 5]) -> i32 {\n    let mut max_value = numbers[0];  // Accumulator starts with first value\n    let mut i = 1;\n    \n    while i < 5 {\n        if numbers[i] > max_value {\n            max_value = numbers[i];  // Update accumulator if better value found\n        }\n        i = i + 1;\n    }\n    \n    max_value  // Return best value found\n}\n\nfun count_positives(numbers: [i32; 5]) -> i32 {\n    let mut count = 0;  // Counter accumulator\n    let mut i = 0;\n    \n    while i < 5 {\n        if numbers[i] > 0 {\n            count = count + 1;  // Increment counter for matches\n        }\n        i = i + 1;\n    }\n    \n    count  // Return count\n}\n\nfun main() {\n    let prices = [10, 25, 5, 15, 8];\n    let numbers = [-3, 7, -1, 12, 0];\n    \n    let total = calculate_total(prices);\n    let maximum = find_maximum(prices);\n    let positive_count = count_positives(numbers);\n    \n    println(\"Total: {}\", total);\n    println(\"Maximum: {}\", maximum);\n    println(\"Positive numbers: {}\", positive_count);\n}",
          "passed": true,
          "status": "working"
>>>>>>> d5900f26
        },
        {
          "file": "src/ch04-00-practical-patterns-tdd.md",
          "example_number": 6,
<<<<<<< HEAD
          "line_number": 258,
          "code": "fun fibonacci(n: i32) -> i32 {\n    if n <= 1 {\n        n\n    } else {\n        fibonacci(n - 1) + fibonacci(n - 2)\n    }\n}\n\nfun test_fibonacci_performance() {\n    // Test reasonable performance expectations\n    let start_time = get_time_ms(); // Placeholder - actual timing would need stdlib\n    let result = fibonacci(20);\n    let end_time = get_time_ms();\n    \n    assert_eq(result, 6765, \"Fibonacci(20) should equal 6765\");\n    \n    // Performance assertion (conceptual)\n    let duration = end_time - start_time;\n    assert(duration < 1000, \"Fibonacci(20) should complete within 1 second\");\n    \n    println(\"✅ Performance test passes\");\n}\n\nfun main() {\n    test_fibonacci_performance();\n}",
=======
          "line_number": 322,
          "code": "fun process_order_state(current_state: &str, action: &str) -> &str {\n    if current_state == \"pending\" {\n        if action == \"pay\" {\n            println(\"Payment received, order confirmed\");\n            return \"confirmed\";\n        } else if action == \"cancel\" {\n            println(\"Order cancelled\");\n            return \"cancelled\";\n        } else {\n            println(\"Invalid action '{}' for pending order\", action);\n            return current_state;\n        }\n    } else if current_state == \"confirmed\" {\n        if action == \"ship\" {\n            println(\"Order shipped\");\n            return \"shipped\";\n        } else if action == \"cancel\" {\n            println(\"Confirmed order cancelled, refund processed\");\n            return \"cancelled\";\n        } else {\n            println(\"Invalid action '{}' for confirmed order\", action);\n            return current_state;\n        }\n    } else if current_state == \"shipped\" {\n        if action == \"deliver\" {\n            println(\"Order delivered\");\n            return \"delivered\";\n        } else {\n            println(\"Cannot modify shipped order\");\n            return current_state;\n        }\n    } else if current_state == \"delivered\" {\n        println(\"Order already completed\");\n        return current_state;\n    } else if current_state == \"cancelled\" {\n        println(\"Order was cancelled\");\n        return current_state;\n    } else {\n        println(\"Unknown order state: {}\", current_state);\n        return \"error\";\n    }\n}\n\nfun track_order() -> &str {\n    let mut state = \"pending\";\n    \n    println(\"Order tracking simulation:\");\n    println(\"Initial state: {}\", state);\n    \n    // Process sequence of actions\n    state = process_order_state(state, \"pay\");\n    println(\"Current state: {}\", state);\n    \n    state = process_order_state(state, \"ship\");\n    println(\"Current state: {}\", state);\n    \n    state = process_order_state(state, \"deliver\");\n    println(\"Current state: {}\", state);\n    \n    state\n}\n\nfun main() {\n    let final_state = track_order();\n    println(\"Final order state: {}\", final_state);\n}",
>>>>>>> d5900f26
          "passed": true,
          "status": "working"
        },
        {
          "file": "src/ch04-00-practical-patterns-tdd.md",
          "example_number": 7,
<<<<<<< HEAD
          "line_number": 352,
          "code": "// Clear, specific assertions\nassert_eq(actual, expected, \"Descriptive failure message\");\n\n// Boolean assertions with context\nassert(condition, \"Explain why this should be true\");\n\n// Multiple related assertions\nfun test_range_function() {\n    let result = create_range(1, 5);\n    assert_eq(len(result), 4, \"Range should have 4 elements\");\n    assert_eq(result[0], 1, \"First element should be 1\");  \n    assert_eq(result[3], 4, \"Last element should be 4\");\n}",
          "passed": false,
          "status": "broken",
          "error": "✗ Compilation failed: Compilation failed:\nerror[E0425]: cannot find value `actual` in this scope\n --> /tmp/.tmp7nbnJy/main.rs:1:325\n  |\n1 | ...ement should be 4\") } } } fn main () { assert_eq ! (actual , expected , \"{}\" , \"Descriptive failure message\") ; assert ! (condition , ...\n  |                                                        ^^^^^^ not found in this scope\n\nerror[E0425]: cannot find value `expected` in this scope\n --> /tmp/.tmp7nbnJy/main.rs:1:334\n  |\n1 | ...ld be 4\") } } } fn main () { assert_eq ! (actual , expected , \"{}\" , \"Descriptive failure message\") ; assert ! (condition , \"{}\" , \"Ex...\n  |                                                       ^^^^^^^^ not found in this scope\n\nerror[E0425]: cannot find value `condition` in this scope\n --> /tmp/.tmp7nbnJy/main.rs:1:395\n  |\n1 | ...\"{}\" , \"Descriptive failure message\") ; assert ! (condition , \"{}\" , \"Explain why this should be true\") ; }\n  |                                                      ^^^^^^^^^ not found in this scope\n\nerror[E0425]: cannot find function `create_range` in this scope\n --> /tmp/.tmp7nbnJy/main.rs:1:44\n  |\n1 | fn test_range_function () { { let result = create_range (1 , 5) ; { assert_eq ! (len (result) , 4 , \"{}\" , \"Range should have 4 elements\"...\n  |                                            ^^^^^^^^^^^^ not found in this scope\n\nerror[E0425]: cannot find function `len` in this scope\n --> /tmp/.tmp7nbnJy/main.rs:1:82\n  |\n1 | fn test_range_function () { { let result = create_range (1 , 5) ; { assert_eq ! (len (result) , 4 , \"{}\" , \"Range should have 4 elements\"...\n  |                                                                                  ^^^ not found in this scope\n\nerror: aborting due to 5 previous errors\n\nFor more information about this error, try `rustc --explain E0425`.\n\nError: Compilation failed:\nerror[E0425]: cannot find value `actual` in this scope\n --> /tmp/.tmp7nbnJy/main.rs:1:325\n  |\n1 | ...ement should be 4\") } } } fn main () { assert_eq ! (actual , expected , \"{}\" , \"Descriptive failure message\") ; assert ! (condition , ...\n  |                                                        ^^^^^^ not found in this scope\n\nerror[E0425]: cannot find value `expected` in this scope\n --> /tmp/.tmp7nbnJy/main.rs:1:334\n  |\n1 | ...ld be 4\") } } } fn main () { assert_eq ! (actual , expected , \"{}\" , \"Descriptive failure message\") ; assert ! (condition , \"{}\" , \"Ex...\n  |                                                       ^^^^^^^^ not found in this scope\n\nerror[E0425]: cannot find value `condition` in this scope\n --> /tmp/.tmp7nbnJy/main.rs:1:395\n  |\n1 | ...\"{}\" , \"Descriptive failure message\") ; assert ! (condition , \"{}\" , \"Explain why this should be true\") ; }\n  |                                                      ^^^^^^^^^ not found in this scope\n\nerror[E0425]: cannot find function `create_range` in this scope\n --> /tmp/.tmp7nbnJy/main.rs:1:44\n  |\n1 | fn test_range_function () { { let result = create_range (1 , 5) ; { assert_eq ! (len (result) , 4 , \"{}\" , \"Range should have 4 elements\"...\n  |                                            ^^^^^^^^^^^^ not found in this scope\n\nerror[E0425]: cannot find function `len` in this scope\n --> /tmp/.tmp7nbnJy/main.rs:1:82\n  |\n1 | fn test_range_function () { { let result = create_range (1 , 5) ; { assert_eq ! (len (result) , 4 , \"{}\" , \"Range should have 4 elements\"...\n  |                                                                                  ^^^ not found in this scope\n\nerror: aborting due to 5 previous errors\n\nFor more information about this error, try `rustc --explain E0425`.\n\n",
          "errorCategory": "UNKNOWN",
          "rootCause": "Unknown error - needs manual investigation"
=======
          "line_number": 393,
          "code": "fun build_greeting(name: &str, formal: bool, include_time: bool) -> String {\n    let mut greeting = String::new();\n    \n    // Start with appropriate formality\n    if formal {\n        greeting = greeting + \"Good day, \";\n    } else {\n        greeting = greeting + \"Hello, \";\n    }\n    \n    // Add the name\n    greeting = greeting + name;\n    \n    // Add time information if requested\n    if include_time {\n        greeting = greeting + \"! Hope you're having a great day\";\n    } else {\n        greeting = greeting + \"!\";\n    }\n    \n    greeting\n}\n\nfun build_email_subject(priority: &str, department: &str, topic: &str) -> String {\n    let mut subject = String::new();\n    \n    // Add priority prefix\n    if priority == \"urgent\" {\n        subject = subject + \"[URGENT] \";\n    } else if priority == \"high\" {\n        subject = subject + \"[HIGH] \";\n    }\n    \n    // Add department prefix\n    subject = subject + \"[\" + department + \"] \";\n    \n    // Add main topic\n    subject = subject + topic;\n    \n    subject\n}\n\nfun main() {\n    let greeting1 = build_greeting(\"Alice\", true, true);\n    let greeting2 = build_greeting(\"Bob\", false, false);\n    \n    let subject1 = build_email_subject(\"urgent\", \"IT\", \"Server maintenance required\");\n    let subject2 = build_email_subject(\"normal\", \"HR\", \"Team meeting scheduled\");\n    \n    println(\"Greetings:\");\n    println(\"  {}\", greeting1);\n    println(\"  {}\", greeting2);\n    \n    println(\"Email subjects:\");\n    println(\"  {}\", subject1);\n    println(\"  {}\", subject2);\n}",
          "passed": true,
          "status": "working"
>>>>>>> d5900f26
        },
        {
          "file": "src/ch04-00-practical-patterns-tdd.md",
          "example_number": 8,
          "line_number": 457,
          "code": "fun process_student_data(name: &str, scores: [i32; 3]) -> String {\n    // Pattern 1: Input validation\n    if name.len() == 0 {\n        return String::from(\"Error: Student name required\");\n    }\n    \n    // Pattern 2: Accumulator for total\n    let mut total = 0;\n    let mut i = 0;\n    while i < 3 {\n        if scores[i] < 0 || scores[i] > 100 {\n            return String::from(\"Error: Scores must be between 0 and 100\");\n        }\n        total = total + scores[i];\n        i = i + 1;\n    }\n    \n    // Pattern 3: Calculation with validation\n    let average = total / 3;\n    \n    // Pattern 4: State-based classification\n    let grade = if average >= 90 {\n        \"A\"\n    } else if average >= 80 {\n        \"B\"\n    } else if average >= 70 {\n        \"C\"\n    } else if average >= 60 {\n        \"D\"\n    } else {\n        \"F\"\n    };\n    \n    // Pattern 5: Builder pattern for result\n    let mut result = String::from(\"Student Report\\n\");\n    result = result + \"Name: \" + name + \"\\n\";\n    result = result + \"Scores: \";\n    \n    // Add individual scores\n    let mut i = 0;\n    while i < 3 {\n        if i > 0 {\n            result = result + \", \";\n        }\n        result = result + &scores[i].to_string();\n        i = i + 1;\n    }\n    \n    result = result + \"\\n\";\n    result = result + \"Average: \" + &average.to_string() + \"\\n\";\n    result = result + \"Grade: \" + grade;\n    \n    result\n}\n\nfun main() {\n    let report1 = process_student_data(\"Alice Johnson\", [95, 87, 92]);\n    let report2 = process_student_data(\"Bob Smith\", [78, 82, 75]);\n    let report3 = process_student_data(\"\", [85, 90, 88]);\n    \n    println(\"{}\\n\", report1);\n    println(\"{}\\n\", report2);  \n    println(\"{}\\n\", report3);\n}",
          "passed": true,
          "status": "working"
        },
        {
          "file": "src/ch04-00-practical-patterns-tdd.md",
          "example_number": 9,
          "line_number": 528,
          "code": "// Test helper function\nfun assert_equal(actual: i32, expected: i32, test_name: &str) {\n    if actual == expected {\n        println(\"✅ {}: {} == {}\", test_name, actual, expected);\n    } else {\n        println(\"❌ {}: {} != {} (expected)\", test_name, actual, expected);\n    }\n}\n\nfun assert_string_equal(actual: &str, expected: &str, test_name: &str) {\n    if actual == expected {\n        println(\"✅ {}: strings match\", test_name);\n    } else {\n        println(\"❌ {}: '{}' != '{}' (expected)\", test_name, actual, expected);\n    }\n}\n\n// Function to test\nfun calculate_discount(price: i32, discount_percent: i32) -> i32 {\n    if discount_percent < 0 || discount_percent > 100 {\n        return price;  // No discount for invalid percentage\n    }\n    \n    let discount_amount = (price * discount_percent) / 100;\n    price - discount_amount\n}\n\n// Test suite\nfun test_discount_calculation() {\n    println(\"Testing discount calculation...\");\n    \n    // Normal cases\n    assert_equal(calculate_discount(100, 10), 90, \"10% discount on $100\");\n    assert_equal(calculate_discount(50, 20), 40, \"20% discount on $50\");\n    assert_equal(calculate_discount(200, 0), 200, \"0% discount on $200\");\n    \n    // Edge cases\n    assert_equal(calculate_discount(100, -5), 100, \"Negative discount\");\n    assert_equal(calculate_discount(100, 150), 100, \"Over 100% discount\");\n    assert_equal(calculate_discount(0, 50), 0, \"50% discount on $0\");\n    \n    println(\"Discount tests completed.\\n\");\n}\n\nfun main() {\n    test_discount_calculation();\n    \n    // Demo the actual function\n    println(\"Discount examples:\");\n    println(\"$100 with 15% discount: ${}\", calculate_discount(100, 15));\n    println(\"$250 with 25% discount: ${}\", calculate_discount(250, 25));\n}",
          "passed": true,
          "status": "working"
        }
      ]
    },
<<<<<<< HEAD
    "ch15-00-binary-compilation-deployment": {
      "chapter": "ch15-00-binary-compilation-deployment",
      "total_examples": 4,
      "working_examples": 2,
      "failing_examples": 2,
=======
    "conclusion": {
      "chapter": "conclusion",
      "total_examples": 1,
      "working_examples": 1,
      "failing_examples": 0,
>>>>>>> d5900f26
      "examples": [
        {
          "file": "src/conclusion.md",
          "example_number": 1,
          "line_number": 205,
          "code": "fun calculate(x: i32, y: i32) -> i32 {\n    return x + y;\n}\n\nfun main() {\n    let result = calculate(10, 20);\n    println(result);  // Output: 30\n}",
          "passed": true,
          "status": "working"
<<<<<<< HEAD
        },
        {
          "file": "src/ch15-00-binary-compilation-deployment.md",
          "example_number": 2,
          "line_number": 44,
          "code": "fun main() {\n    let args = std::env::args();\n    \n    if args.len() < 2 {\n        println(\"Usage: calculator <expression>\");\n        return;\n    }\n    \n    let expr = args[1];\n    let result = evaluate_expression(expr);\n    println(\"Result: {}\", result);\n}\n\nfun evaluate_expression(expr: String) -> f64 {\n    // Simple calculator - supports +, -, *, /\n    if expr.contains('+') {\n        let parts = expr.split('+');\n        return parts[0].parse::<f64>() + parts[1].parse::<f64>();\n    } else if expr.contains('-') {\n        let parts = expr.split('-');\n        return parts[0].parse::<f64>() - parts[1].parse::<f64>();\n    } else if expr.contains('*') {\n        let parts = expr.split('*');\n        return parts[0].parse::<f64>() * parts[1].parse::<f64>();\n    } else if expr.contains('/') {\n        let parts = expr.split('/');\n        let divisor = parts[1].parse::<f64>();\n        if divisor != 0.0 {\n            return parts[0].parse::<f64>() / divisor;\n        }\n    }\n    \n    expr.parse::<f64>()\n}",
          "passed": false,
          "status": "broken",
          "error": "✗ Compilation failed: Failed to parse Ruchy source\nError: Failed to parse Ruchy source\n\nCaused by:\n    Expected RightBrace, found LineComment(\" Simple calculator - supports +, -, *, /\")\n",
          "errorCategory": "UNKNOWN",
          "rootCause": "Unknown error - needs manual investigation"
        },
        {
          "file": "src/ch15-00-binary-compilation-deployment.md",
          "example_number": 3,
          "line_number": 90,
          "code": "fun main() {\n    let data = vec![1, 2, 3, 4, 5, 6, 7, 8, 9, 10];\n    \n    let sum = calculate_sum(&data);\n    let avg = calculate_average(&data);\n    let max = find_maximum(&data);\n    \n    println(\"Data Analysis Results:\");\n    println(\"Sum: {}\", sum);\n    println(\"Average: {:.2}\", avg);\n    println(\"Maximum: {}\", max);\n}\n\nfun calculate_sum(data: &Vec<i32>) -> i32 {\n    let mut total = 0;\n    let mut i = 0;\n    while i < data.len() {\n        total = total + data[i];\n        i = i + 1;\n    }\n    total\n}\n\nfun calculate_average(data: &Vec<i32>) -> f64 {\n    let sum = calculate_sum(data);\n    (sum as f64) / (data.len() as f64)\n}\n\nfun find_maximum(data: &Vec<i32>) -> i32 {\n    let mut max = data[0];\n    let mut i = 1;\n    while i < data.len() {\n        if data[i] > max {\n            max = data[i];\n        }\n        i = i + 1;\n    }\n    max\n}",
          "passed": true,
          "status": "working"
        },
        {
          "file": "src/ch15-00-binary-compilation-deployment.md",
          "example_number": 4,
          "line_number": 142,
          "code": "fun main() {\n    println(\"Mathematical Functions Demo\");\n    \n    let n = 10;\n    println(\"Factorial of {}: {}\", n, factorial(n));\n    \n    let x = 25;\n    println(\"Square root of {}: {}\", x, integer_sqrt(x));\n    \n    let a = 48;\n    let b = 18;\n    println(\"GCD of {} and {}: {}\", a, b, gcd(a, b));\n}\n\nfun factorial(n: i32) -> i64 {\n    if n <= 1 {\n        1\n    } else {\n        (n as i64) * factorial(n - 1)\n    }\n}\n\nfun integer_sqrt(n: i32) -> i32 {\n    if n < 2 {\n        return n;\n    }\n    \n    let mut x = n / 2;\n    let mut prev = 0;\n    \n    while x != prev {\n        prev = x;\n        x = (x + n / x) / 2;\n    }\n    \n    x\n}\n\nfun gcd(mut a: i32, mut b: i32) -> i32 {\n    while b != 0 {\n        let temp = b;\n        b = a % b;\n        a = temp;\n    }\n    a\n}",
          "passed": false,
          "status": "broken",
          "error": "✗ Compilation failed: Compilation failed:\nwarning: unnecessary braces around block return value\n --> /tmp/.tmpSPCQgh/main.rs:1:301\n  |\n1 | ...a : i32 , b : i32) -> i32 { while b != 0 { { { let temp = b ; { b = a % b ; a = temp } } } } ; a } fn main () { println ! (\"Mathematic...\n  |                                               ^^                                           ^^\n  |\n  = note: `#[warn(unused_braces)]` on by default\nhelp: remove these braces\n  |\n1 - fn factorial (n : i32) -> i64 { if n <= 1 { 1 } else { (n as i64) * factorial (n - 1) } } fn integer_sqrt (n : i32) -> i32 { if n < 2 { return n } ; let mut x = n / 2 ; let mut prev = 0 ; while x != prev { { prev = x ; x = (x + n / x) / 2 } } ; x } fn gcd (a : i32 , b : i32) -> i32 { while b != 0 { { { let temp = b ; { b = a % b ; a = temp } } } } ; a } fn main () { println ! (\"Mathematical Functions Demo\") ; { let n = 10 ; { println ! (\"Factorial of {}: {}\" , n , factorial (n)) ; let mut x = 25 ; println ! (\"Square root of {}: {}\" , x , integer_sqrt (x)) ; let mut a = 48 ; let mut b = 18 ; println ! (\"GCD of {} and {}: {}\" , a , b , gcd (a , b)) } } }\n1 + fn factorial (n : i32) -> i64 { if n <= 1 { 1 } else { (n as i64) * factorial (n - 1) } } fn integer_sqrt (n : i32) -> i32 { if n < 2 { return n } ; let mut x = n / 2 ; let mut prev = 0 ; while x != prev { { prev = x ; x = (x + n / x) / 2 } } ; x } fn gcd (a : i32 , b : i32) -> i32 { while b != 0 { { let temp = b ; { b = a % b ; a = temp } } } ; a } fn main () { println ! (\"Mathematical Functions Demo\") ; { let n = 10 ; { println ! (\"Factorial of {}: {}\" , n , factorial (n)) ; let mut x = 25 ; println ! (\"Square root of {}: {}\" , x , integer_sqrt (x)) ; let mut a = 48 ; let mut b = 18 ; println ! (\"GCD of {} and {}: {}\" , a , b , gcd (a , b)) } } }\n  |\n\nerror[E0384]: cannot assign to immutable argument `b`\n --> /tmp/.tmpSPCQgh/main.rs:1:322\n  |\n1 | ...> i32 { while b != 0 { { { let temp = b ; { b = a % b ; a = temp } } } } ; a } fn main () { println ! (\"Mathematical Functions Demo\") ...\n  |                                                ^^^^^^^^^ cannot assign to immutable argument\n  |\nhelp: consider making this binding mutable\n  |\n1 | fn factorial (n : i32) -> i64 { if n <= 1 { 1 } else { (n as i64) * factorial (n - 1) } } fn integer_sqrt (n : i32) -> i32 { if n < 2 { return n } ; let mut x = n / 2 ; let mut prev = 0 ; while x != prev { { prev = x ; x = (x + n / x) / 2 } } ; x } fn gcd (a : i32 , mut b : i32) -> i32 { while b != 0 { { { let temp = b ; { b = a % b ; a = temp } } } } ; a } fn main () { println ! (\"Mathematical Functions Demo\") ; { let n = 10 ; { println ! (\"Factorial of {}: {}\" , n , factorial (n)) ; let mut x = 25 ; println ! (\"Square root of {}: {}\" , x , integer_sqrt (x)) ; let mut a = 48 ; let mut b = 18 ; println ! (\"GCD of {} and {}: {}\" , a , b , gcd (a , b)) } } }\n  |                                                                                                                                                                                                                                                                            +++\n\nerror[E0384]: cannot assign to immutable argument `a`\n --> /tmp/.tmpSPCQgh/main.rs:1:334\n  |\n1 | ...le b != 0 { { { let temp = b ; { b = a % b ; a = temp } } } } ; a } fn main () { println ! (\"Mathematical Functions Demo\") ; { let n =...\n  |                                                 ^^^^^^^^ cannot assign to immutable argument\n  |\nhelp: consider making this binding mutable\n  |\n1 | fn factorial (n : i32) -> i64 { if n <= 1 { 1 } else { (n as i64) * factorial (n - 1) } } fn integer_sqrt (n : i32) -> i32 { if n < 2 { return n } ; let mut x = n / 2 ; let mut prev = 0 ; while x != prev { { prev = x ; x = (x + n / x) / 2 } } ; x } fn gcd (mut a : i32 , b : i32) -> i32 { while b != 0 { { { let temp = b ; { b = a % b ; a = temp } } } } ; a } fn main () { println ! (\"Mathematical Functions Demo\") ; { let n = 10 ; { println ! (\"Factorial of {}: {}\" , n , factorial (n)) ; let mut x = 25 ; println ! (\"Square root of {}: {}\" , x , integer_sqrt (x)) ; let mut a = 48 ; let mut b = 18 ; println ! (\"GCD of {} and {}: {}\" , a , b , gcd (a , b)) } } }\n  |                                                                                                                                                                                                                                                                  +++\n\nwarning: variable does not need to be mutable\n --> /tmp/.tmpSPCQgh/main.rs:1:491\n  |\n1 | ... ! (\"Factorial of {}: {}\" , n , factorial (n)) ; let mut x = 25 ; println ! (\"Square root of {}: {}\" , x , integer_sqrt (x)) ; let mut...\n  |                                                         ----^\n  |                                                         |\n  |                                                         help: remove this `mut`\n  |\n  = note: `#[warn(unused_mut)]` on by default\n\nwarning: variable does not need to be mutable\n --> /tmp/.tmpSPCQgh/main.rs:1:569\n  |\n1 | ...Square root of {}: {}\" , x , integer_sqrt (x)) ; let mut a = 48 ; let mut b = 18 ; println ! (\"GCD of {} and {}: {}\" , a , b , gcd (a ...\n  |                                                         ----^\n  |                                                         |\n  |                                                         help: remove this `mut`\n\nwarning: variable does not need to be mutable\n --> /tmp/.tmpSPCQgh/main.rs:1:586\n  |\n1 | ...: {}\" , x , integer_sqrt (x)) ; let mut a = 48 ; let mut b = 18 ; println ! (\"GCD of {} and {}: {}\" , a , b , gcd (a , b)) } } }\n  |                                                         ----^\n  |                                                         |\n  |                                                         help: remove this `mut`\n\nerror: aborting due to 2 previous errors; 4 warnings emitted\n\nFor more information about this error, try `rustc --explain E0384`.\n\nError: Compilation failed:\nwarning: unnecessary braces around block return value\n --> /tmp/.tmpSPCQgh/main.rs:1:301\n  |\n1 | ...a : i32 , b : i32) -> i32 { while b != 0 { { { let temp = b ; { b = a % b ; a = temp } } } } ; a } fn main () { println ! (\"Mathematic...\n  |                                               ^^                                           ^^\n  |\n  = note: `#[warn(unused_braces)]` on by default\nhelp: remove these braces\n  |\n1 - fn factorial (n : i32) -> i64 { if n <= 1 { 1 } else { (n as i64) * factorial (n - 1) } } fn integer_sqrt (n : i32) -> i32 { if n < 2 { return n } ; let mut x = n / 2 ; let mut prev = 0 ; while x != prev { { prev = x ; x = (x + n / x) / 2 } } ; x } fn gcd (a : i32 , b : i32) -> i32 { while b != 0 { { { let temp = b ; { b = a % b ; a = temp } } } } ; a } fn main () { println ! (\"Mathematical Functions Demo\") ; { let n = 10 ; { println ! (\"Factorial of {}: {}\" , n , factorial (n)) ; let mut x = 25 ; println ! (\"Square root of {}: {}\" , x , integer_sqrt (x)) ; let mut a = 48 ; let mut b = 18 ; println ! (\"GCD of {} and {}: {}\" , a , b , gcd (a , b)) } } }\n1 + fn factorial (n : i32) -> i64 { if n <= 1 { 1 } else { (n as i64) * factorial (n - 1) } } fn integer_sqrt (n : i32) -> i32 { if n < 2 { return n } ; let mut x = n / 2 ; let mut prev = 0 ; while x != prev { { prev = x ; x = (x + n / x) / 2 } } ; x } fn gcd (a : i32 , b : i32) -> i32 { while b != 0 { { let temp = b ; { b = a % b ; a = temp } } } ; a } fn main () { println ! (\"Mathematical Functions Demo\") ; { let n = 10 ; { println ! (\"Factorial of {}: {}\" , n , factorial (n)) ; let mut x = 25 ; println ! (\"Square root of {}: {}\" , x , integer_sqrt (x)) ; let mut a = 48 ; let mut b = 18 ; println ! (\"GCD of {} and {}: {}\" , a , b , gcd (a , b)) } } }\n  |\n\nerror[E0384]: cannot assign to immutable argument `b`\n --> /tmp/.tmpSPCQgh/main.rs:1:322\n  |\n1 | ...> i32 { while b != 0 { { { let temp = b ; { b = a % b ; a = temp } } } } ; a } fn main () { println ! (\"Mathematical Functions Demo\") ...\n  |                                                ^^^^^^^^^ cannot assign to immutable argument\n  |\nhelp: consider making this binding mutable\n  |\n1 | fn factorial (n : i32) -> i64 { if n <= 1 { 1 } else { (n as i64) * factorial (n - 1) } } fn integer_sqrt (n : i32) -> i32 { if n < 2 { return n } ; let mut x = n / 2 ; let mut prev = 0 ; while x != prev { { prev = x ; x = (x + n / x) / 2 } } ; x } fn gcd (a : i32 , mut b : i32) -> i32 { while b != 0 { { { let temp = b ; { b = a % b ; a = temp } } } } ; a } fn main () { println ! (\"Mathematical Functions Demo\") ; { let n = 10 ; { println ! (\"Factorial of {}: {}\" , n , factorial (n)) ; let mut x = 25 ; println ! (\"Square root of {}: {}\" , x , integer_sqrt (x)) ; let mut a = 48 ; let mut b = 18 ; println ! (\"GCD of {} and {}: {}\" , a , b , gcd (a , b)) } } }\n  |                                                                                                                                                                                                                                                                            +++\n\nerror[E0384]: cannot assign to immutable argument `a`\n --> /tmp/.tmpSPCQgh/main.rs:1:334\n  |\n1 | ...le b != 0 { { { let temp = b ; { b = a % b ; a = temp } } } } ; a } fn main () { println ! (\"Mathematical Functions Demo\") ; { let n =...\n  |                                                 ^^^^^^^^ cannot assign to immutable argument\n  |\nhelp: consider making this binding mutable\n  |\n1 | fn factorial (n : i32) -> i64 { if n <= 1 { 1 } else { (n as i64) * factorial (n - 1) } } fn integer_sqrt (n : i32) -> i32 { if n < 2 { return n } ; let mut x = n / 2 ; let mut prev = 0 ; while x != prev { { prev = x ; x = (x + n / x) / 2 } } ; x } fn gcd (mut a : i32 , b : i32) -> i32 { while b != 0 { { { let temp = b ; { b = a % b ; a = temp } } } } ; a } fn main () { println ! (\"Mathematical Functions Demo\") ; { let n = 10 ; { println ! (\"Factorial of {}: {}\" , n , factorial (n)) ; let mut x = 25 ; println ! (\"Square root of {}: {}\" , x , integer_sqrt (x)) ; let mut a = 48 ; let mut b = 18 ; println ! (\"GCD of {} and {}: {}\" , a , b , gcd (a , b)) } } }\n  |                                                                                                                                                                                                                                                                  +++\n\nwarning: variable does not need to be mutable\n --> /tmp/.tmpSPCQgh/main.rs:1:491\n  |\n1 | ... ! (\"Factorial of {}: {}\" , n , factorial (n)) ; let mut x = 25 ; println ! (\"Square root of {}: {}\" , x , integer_sqrt (x)) ; let mut...\n  |                                                         ----^\n  |                                                         |\n  |                                                         help: remove this `mut`\n  |\n  = note: `#[warn(unused_mut)]` on by default\n\nwarning: variable does not need to be mutable\n --> /tmp/.tmpSPCQgh/main.rs:1:569\n  |\n1 | ...Square root of {}: {}\" , x , integer_sqrt (x)) ; let mut a = 48 ; let mut b = 18 ; println ! (\"GCD of {} and {}: {}\" , a , b , gcd (a ...\n  |                                                         ----^\n  |                                                         |\n  |                                                         help: remove this `mut`\n\nwarning: variable does not need to be mutable\n --> /tmp/.tmpSPCQgh/main.rs:1:586\n  |\n1 | ...: {}\" , x , integer_sqrt (x)) ; let mut a = 48 ; let mut b = 18 ; println ! (\"GCD of {} and {}: {}\" , a , b , gcd (a , b)) } } }\n  |                                                         ----^\n  |                                                         |\n  |                                                         help: remove this `mut`\n\nerror: aborting due to 2 previous errors; 4 warnings emitted\n\nFor more information about this error, try `rustc --explain E0384`.\n\n",
          "errorCategory": "UNKNOWN",
          "rootCause": "Unknown error - needs manual investigation"
        }
      ]
    },
    "ch03-00-functions-tdd": {
      "chapter": "ch03-00-functions-tdd",
      "total_examples": 11,
      "working_examples": 8,
      "failing_examples": 3,
=======
        }
      ]
    },
    "ch06-00-data-structures-tdd": {
      "chapter": "ch06-00-data-structures-tdd",
      "total_examples": 17,
      "working_examples": 17,
      "failing_examples": 0,
>>>>>>> d5900f26
      "examples": [
        {
          "file": "src/ch06-00-data-structures-tdd.md",
          "example_number": 1,
          "line_number": 51,
          "code": "fun main() {\n    let greeting = \"Hello\";\n    let name = \"World\";\n    println(greeting);\n    println(name);\n}",
          "passed": true,
          "status": "working"
        },
        {
          "file": "src/ch06-00-data-structures-tdd.md",
          "example_number": 2,
          "line_number": 73,
          "code": "fun main() {\n    let first = \"Hello\";\n    let second = \"Beautiful\";\n    let third = \"World\";\n    println(first);\n    println(second);\n    println(third);\n}",
          "passed": true,
          "status": "working"
        },
        {
          "file": "src/ch06-00-data-structures-tdd.md",
          "example_number": 3,
          "line_number": 98,
          "code": "fun main() {\n    let number = 42;\n    let text = \"Answer\";\n    println(text);\n    println(number);\n}",
          "passed": true,
          "status": "working"
        },
        {
          "file": "src/ch06-00-data-structures-tdd.md",
          "example_number": 4,
          "line_number": 120,
          "code": "fun main() {\n    let text = \"Hello\"\n    println(text.len())\n}",
          "passed": true,
          "status": "working"
        },
        {
          "file": "src/ch06-00-data-structures-tdd.md",
          "example_number": 5,
<<<<<<< HEAD
          "line_number": 127,
          "code": "// Example function definition\nfun calculate_area(length: i32, width: i32) -> i32 {\n    length * width\n}\n\nfun main() {\n    let area = calculate_area(5, 3);\n    println(area);  // Output: 15\n}",
          "passed": false,
          "status": "broken",
          "error": "✗ Compilation failed: Failed to parse Ruchy source\nError: Failed to parse Ruchy source\n\nCaused by:\n    Expected RightBrace, found Let\n",
          "errorCategory": "UNKNOWN",
          "rootCause": "Unknown error - needs manual investigation"
=======
          "line_number": 139,
          "code": "fun main() {\n    let pair = (1, 2)\n    println(pair)\n}",
          "passed": true,
          "status": "working"
>>>>>>> d5900f26
        },
        {
          "file": "src/ch06-00-data-structures-tdd.md",
          "example_number": 6,
          "line_number": 158,
          "code": "fun main() {\n    let numbers = [1, 2, 3]\n    println(numbers)\n}",
          "passed": true,
          "status": "working"
        },
        {
          "file": "src/ch06-00-data-structures-tdd.md",
          "example_number": 7,
          "line_number": 177,
          "code": "fun main() {\n    let numbers = [1, 2, 3, 4, 5]\n    println(numbers[0])\n    println(numbers[4])\n}",
          "passed": true,
          "status": "working"
        },
        {
          "file": "src/ch06-00-data-structures-tdd.md",
          "example_number": 8,
          "line_number": 198,
          "code": "fun main() {\n    let numbers = [10, 20, 30]\n    let sum = numbers[0] + numbers[1] + numbers[2]\n    println(sum)\n}",
          "passed": true,
          "status": "working"
        },
        {
          "file": "src/ch06-00-data-structures-tdd.md",
          "example_number": 9,
          "line_number": 218,
          "code": "fun main() {\n    let pair = (42, \"answer\")\n    println(pair)\n}",
          "passed": true,
          "status": "working"
        },
        {
<<<<<<< HEAD
          "file": "src/ch03-00-functions-tdd.md",
          "example_number": 10,
          "line_number": 230,
          "code": "fun analyze_sales(df: DataFrame) -> DataFrame {\n    // Function that processes a DataFrame\n    df.group_by(\"product\")\n      .agg(\"revenue\", \"sum\")\n      .sort_by(\"revenue_sum\", descending: true)\n}\n\nfun filter_high_value(df: DataFrame, threshold: f64) -> DataFrame {\n    // Function with DataFrame and parameter\n    df.filter(|row| row[\"value\"] > threshold)\n}\n\nfun main() {\n    let sales = DataFrame::from_csv(\"sales.csv\");\n    let analysis = analyze_sales(sales);\n    let top_items = filter_high_value(analysis, 10000.0);\n    println(\"Found {} high-value items\", top_items.rows());\n}",
          "passed": false,
          "status": "not_implemented",
          "error": "✗ Compilation failed: Cargo build failed:\n    Updating crates.io index\n     Locking 264 packages to latest compatible versions\n      Adding polars v0.35.4 (available: v0.52.0)\n   Compiling proc-macro2 v1.0.103\n   Compiling unicode-ident v1.0.22\n   Compiling quote v1.0.42\n   Compiling libc v0.2.177\n   Compiling version_check v0.9.5\n   Compiling cfg-if v1.0.4\n   Compiling once_cell v1.21.3\n   Compiling memchr v2.7.6\n   Compiling autocfg v1.5.0\n   Compiling itoa v1.0.15\n   Compiling smallvec v1.15.1\n   Compiling libm v0.2.15\n   Compiling zerocopy v0.8.27\n   Compiling bytes v1.11.0\n   Compiling crossbeam-utils v0.8.21\n   Compiling bitflags v2.10.0\n   Compiling equivalent v1.0.2\n   Compiling hashbrown v0.16.0\n   Compiling target-features v0.1.6\n   Compiling rayon-core v1.13.0\n   Compiling stable_deref_trait v1.2.1\n   Compiling getrandom v0.3.4\n   Compiling regex-syntax v0.8.8\n   Compiling syn v1.0.109\n   Compiling pin-project-lite v0.2.16\n   Compiling thiserror v1.0.69\n   Compiling parking_lot_core v0.9.12\n   Compiling ryu v1.0.20\n   Compiling either v1.15.0\n   Compiling futures-core v0.3.31\n   Compiling ahash v0.8.12\n   Compiling polars-utils v0.35.4\n   Compiling scopeguard v1.2.0\n   Compiling iana-time-zone v0.1.64\n   Compiling find-msvc-tools v0.1.5\n   Compiling simdutf8 v0.1.5\n   Compiling shlex v1.3.0\n   Compiling static_assertions v1.1.0\n   Compiling allocator-api2 v0.2.21\n   Compiling rustix v1.1.2\n   Compiling lock_api v0.4.14\n   Compiling pkg-config v0.3.32\n   Compiling futures-sink v0.3.31\n   Compiling percent-encoding v2.3.2\n   Compiling num-traits v0.2.19\n   Compiling smartstring v1.0.1\n   Compiling cc v1.2.46\n   Compiling linux-raw-sys v0.11.0\n   Compiling vcpkg v0.2.15\n   Compiling litrs v1.0.0\n   Compiling fast-float v0.2.0\n   Compiling aho-corasick v1.1.4\n   Compiling strength_reduce v0.2.4\n   Compiling crossbeam-epoch v0.9.18\n   Compiling streaming-iterator v0.1.9\n   Compiling dyn-clone v1.0.20\n   Compiling indexmap v2.12.0\n   Compiling ethnum v1.5.2\n   Compiling atoi_simd v0.15.6\n   Compiling syn v2.0.110\n   Compiling foreign_vec v0.1.0\n   Compiling crossbeam-deque v0.8.6\n   Compiling document-features v0.2.12\n   Compiling fnv v1.0.7\n   Compiling polars-core v0.35.4\n   Compiling http v1.3.1\n   Compiling litemap v0.8.1\n   Compiling unicode-width v0.2.2\n   Compiling getrandom v0.2.16\n   Compiling socket2 v0.6.1\n   Compiling mio v1.1.0\n   Compiling rand_core v0.6.4\n   Compiling slab v0.4.11\n   Compiling unicode-segmentation v1.12.0\n   Compiling writeable v0.6.2\n   Compiling parking_lot v0.12.5\n   Compiling tokio v1.48.0\n   Compiling polars-ops v0.35.4\n   Compiling icu_properties_data v2.1.1\n   Compiling xxhash-rust v0.8.15\n   Compiling serde_core v1.0.228\n   Compiling rayon v1.11.0\n   Compiling chrono v0.4.42\n   Compiling crossterm v0.29.0\n   Compiling regex-automata v0.4.13\n   Compiling ppv-lite86 v0.2.21\n   Compiling icu_normalizer_data v2.1.1\n   Compiling pin-utils v0.1.0\n   Compiling openssl-sys v0.9.111\n   Compiling http-body v1.0.1\n   Compiling argminmax v0.6.3\n   Compiling tracing-core v0.1.34\n   Compiling comfy-table v7.2.1\n   Compiling httparse v1.10.1\n   Compiling futures-task v0.3.31\n   Compiling rustversion v1.0.22\n   Compiling rand_chacha v0.3.1\n   Compiling futures-io v0.3.31\n   Compiling openssl v0.10.75\n   Compiling foreign-types-shared v0.1.1\n   Compiling foreign-types v0.3.2\n   Compiling futures-util v0.3.31\n   Compiling rand v0.8.5\n   Compiling tracing v0.1.41\n   Compiling atoi v2.0.0\n   Compiling serde v1.0.228\n   Compiling atomic-waker v1.1.2\n   Compiling tower-service v0.3.3\n   Compiling native-tls v0.2.14\n   Compiling try-lock v0.2.5\n   Compiling want v0.3.1\n   Compiling now v0.1.3\n   Compiling memmap2 v0.7.1\n   Compiling futures-channel v0.3.31\n   Compiling polars-plan v0.35.4\n   Compiling rand_distr v0.4.3\n   Compiling heck v0.4.1\n   Compiling openssl-probe v0.1.6\n   Compiling log v0.4.28\n   Compiling home v0.5.12\n   Compiling form_urlencoded v1.2.2\n   Compiling sync_wrapper v1.0.2\n   Compiling polars-lazy v0.35.4\n   Compiling tower-layer v0.3.3\n   Compiling base64 v0.22.1\n   Compiling ipnet v2.11.0\n   Compiling utf8_iter v1.0.4\n   Compiling http-body-util v0.1.3\n   Compiling polars v0.35.4\n   Compiling serde_json v1.0.145\n   Compiling glob v0.3.3\n   Compiling zeroize v1.8.2\n   Compiling iri-string v0.7.9\n   Compiling encoding_rs v0.8.35\n   Compiling mime v0.3.17\n   Compiling rustls-pki-types v1.13.0\n   Compiling hashbrown v0.14.5\n   Compiling synstructure v0.13.2\n   Compiling regex v1.12.2\n   Compiling multiversion-macros v0.7.4\n   Compiling zerofrom-derive v0.1.6\n   Compiling yoke-derive v0.8.1\n   Compiling thiserror-impl v1.0.69\n   Compiling zerovec-derive v0.11.2\n   Compiling bytemuck_derive v1.10.2\n   Compiling displaydoc v0.2.5\n   Compiling tokio-util v0.7.17\n   Compiling openssl-macros v0.1.1\n   Compiling multiversion v0.7.4\n   Compiling serde_derive v1.0.228\n   Compiling strum_macros v0.25.3\n   Compiling tower v0.5.2\n   Compiling h2 v0.4.12\n   Compiling polars-error v0.35.4\n   Compiling bytemuck v1.24.0\n   Compiling zerofrom v0.1.6\n   Compiling tower-http v0.6.6\n   Compiling yoke v0.8.1\n   Compiling zerovec v0.11.5\n   Compiling zerotrie v0.2.3\n   Compiling polars-arrow v0.35.4\n   Compiling tinystr v0.8.2\n   Compiling potential_utf v0.1.4\n   Compiling icu_collections v2.1.1\n   Compiling icu_locale_core v2.1.1\n   Compiling icu_provider v2.1.1\n   Compiling icu_normalizer v2.1.1\n   Compiling icu_properties v2.1.1\n   Compiling serde_urlencoded v0.7.1\n   Compiling hyper v1.8.1\n   Compiling tokio-native-tls v0.3.1\n   Compiling idna_adapter v1.2.1\n   Compiling idna v1.1.0\n   Compiling url v2.5.7\n   Compiling hyper-util v0.1.18\n   Compiling hyper-tls v0.6.0\n   Compiling reqwest v0.12.24\n   Compiling polars-row v0.35.4\n   Compiling polars-time v0.35.4\n   Compiling polars-io v0.35.4\n   Compiling ruchy_binary v0.1.0 (/tmp/.tmpWBF7A8)\nerror[E0599]: no method named `groupby` found for struct `polars::prelude::DataFrame` in the current scope\n --> src/main.rs:1:84\n  |\n1 | use polars :: prelude :: * ; fn analyze_sales (df : DataFrame) -> DataFrame { df . groupby (& []) . expect (\"Failed to group DataFrame\") ...\n  |                                                                                    ^^^^^^^\n  |\nhelp: there is a method `group_by` with a similar name\n  |\n1 | use polars :: prelude :: * ; fn analyze_sales (df : DataFrame) -> DataFrame { df . group_by (& []) . expect (\"Failed to group DataFrame\") . agg (\"revenue\" , \"sum\") . sort_by (\"revenue_sum\" , { let mut map : std :: collections :: BTreeMap < String , String > = std :: collections :: BTreeMap :: new () ; map . insert (\"descending\" . to_string () , (true) . to_string ()) ; map }) } fn filter_high_value (df : DataFrame , threshold : f64) -> DataFrame { df . lazy () . filter (move | row | row . get (\"value\") . cloned () . unwrap_or_else (|| panic ! (\"Key not found\")) > threshold) . collect () . expect (\"DataFrame lazy operation collection should not fail\") } fn main () { { let sales = polars :: prelude :: CsvReader :: from_path (\"sales.csv\") . expect (\"Failed to open CSV file\") . finish () . expect (\"Failed to read CSV file\") ; { let analysis = analyze_sales (sales) ; let top_items = filter_high_value (analysis , 10000f64) ; println ! (\"Found {} high-value items\" , top_items . rows ()) } } }\n  |                                                                                         +\n\nerror[E0282]: type annotations needed\n --> src/main.rs:1:482\n  |\n1 | ... -> DataFrame { df . lazy () . filter (move | row | row . get (\"value\") . cloned () . unwrap_or_else (|| panic ! (\"Key not found\")) > ...\n  |                                                  ^^^   --- type must be known at this point\n  |\nhelp: consider giving this closure parameter an explicit type\n  |\n1 | use polars :: prelude :: * ; fn analyze_sales (df : DataFrame) -> DataFrame { df . groupby (& []) . expect (\"Failed to group DataFrame\") . agg (\"revenue\" , \"sum\") . sort_by (\"revenue_sum\" , { let mut map : std :: collections :: BTreeMap < String , String > = std :: collections :: BTreeMap :: new () ; map . insert (\"descending\" . to_string () , (true) . to_string ()) ; map }) } fn filter_high_value (df : DataFrame , threshold : f64) -> DataFrame { df . lazy () . filter (move | row: /* Type */ | row . get (\"value\") . cloned () . unwrap_or_else (|| panic ! (\"Key not found\")) > threshold) . collect () . expect (\"DataFrame lazy operation collection should not fail\") } fn main () { { let sales = polars :: prelude :: CsvReader :: from_path (\"sales.csv\") . expect (\"Failed to open CSV file\") . finish () . expect (\"Failed to read CSV file\") ; { let analysis = analyze_sales (sales) ; let top_items = filter_high_value (analysis , 10000f64) ; println ! (\"Found {} high-value items\" , top_items . rows ()) } } }\n  |                                                                                                                                                                                                                                                                                                                                                                                                                                                                                                     ++++++++++++\n\nerror[E0599]: no method named `rows` found for struct `polars::prelude::DataFrame` in the current scope\n --> src/main.rs:1:986\n  |\n1 | ...ound {} high-value items\" , top_items . rows ()) } } }\n  |                                            ^^^^ method not found in `polars::prelude::DataFrame`\n\nSome errors have detailed explanations: E0282, E0599.\nFor more information about an error, try `rustc --explain E0282`.\nerror: could not compile `ruchy_binary` (bin \"ruchy_binary\") due to 3 previous errors\n\nError: Cargo build failed:\n    Updating crates.io index\n     Locking 264 packages to latest compatible versions\n      Adding polars v0.35.4 (available: v0.52.0)\n   Compiling proc-macro2 v1.0.103\n   Compiling unicode-ident v1.0.22\n   Compiling quote v1.0.42\n   Compiling libc v0.2.177\n   Compiling version_check v0.9.5\n   Compiling cfg-if v1.0.4\n   Compiling once_cell v1.21.3\n   Compiling memchr v2.7.6\n   Compiling autocfg v1.5.0\n   Compiling itoa v1.0.15\n   Compiling smallvec v1.15.1\n   Compiling libm v0.2.15\n   Compiling zerocopy v0.8.27\n   Compiling bytes v1.11.0\n   Compiling crossbeam-utils v0.8.21\n   Compiling bitflags v2.10.0\n   Compiling equivalent v1.0.2\n   Compiling hashbrown v0.16.0\n   Compiling target-features v0.1.6\n   Compiling rayon-core v1.13.0\n   Compiling stable_deref_trait v1.2.1\n   Compiling getrandom v0.3.4\n   Compiling regex-syntax v0.8.8\n   Compiling syn v1.0.109\n   Compiling pin-project-lite v0.2.16\n   Compiling thiserror v1.0.69\n   Compiling parking_lot_core v0.9.12\n   Compiling ryu v1.0.20\n   Compiling either v1.15.0\n   Compiling futures-core v0.3.31\n   Compiling ahash v0.8.12\n   Compiling polars-utils v0.35.4\n   Compiling scopeguard v1.2.0\n   Compiling iana-time-zone v0.1.64\n   Compiling find-msvc-tools v0.1.5\n   Compiling simdutf8 v0.1.5\n   Compiling shlex v1.3.0\n   Compiling static_assertions v1.1.0\n   Compiling allocator-api2 v0.2.21\n   Compiling rustix v1.1.2\n   Compiling lock_api v0.4.14\n   Compiling pkg-config v0.3.32\n   Compiling futures-sink v0.3.31\n   Compiling percent-encoding v2.3.2\n   Compiling num-traits v0.2.19\n   Compiling smartstring v1.0.1\n   Compiling cc v1.2.46\n   Compiling linux-raw-sys v0.11.0\n   Compiling vcpkg v0.2.15\n   Compiling litrs v1.0.0\n   Compiling fast-float v0.2.0\n   Compiling aho-corasick v1.1.4\n   Compiling strength_reduce v0.2.4\n   Compiling crossbeam-epoch v0.9.18\n   Compiling streaming-iterator v0.1.9\n   Compiling dyn-clone v1.0.20\n   Compiling indexmap v2.12.0\n   Compiling ethnum v1.5.2\n   Compiling atoi_simd v0.15.6\n   Compiling syn v2.0.110\n   Compiling foreign_vec v0.1.0\n   Compiling crossbeam-deque v0.8.6\n   Compiling document-features v0.2.12\n   Compiling fnv v1.0.7\n   Compiling polars-core v0.35.4\n   Compiling http v1.3.1\n   Compiling litemap v0.8.1\n   Compiling unicode-width v0.2.2\n   Compiling getrandom v0.2.16\n   Compiling socket2 v0.6.1\n   Compiling mio v1.1.0\n   Compiling rand_core v0.6.4\n   Compiling slab v0.4.11\n   Compiling unicode-segmentation v1.12.0\n   Compiling writeable v0.6.2\n   Compiling parking_lot v0.12.5\n   Compiling tokio v1.48.0\n   Compiling polars-ops v0.35.4\n   Compiling icu_properties_data v2.1.1\n   Compiling xxhash-rust v0.8.15\n   Compiling serde_core v1.0.228\n   Compiling rayon v1.11.0\n   Compiling chrono v0.4.42\n   Compiling crossterm v0.29.0\n   Compiling regex-automata v0.4.13\n   Compiling ppv-lite86 v0.2.21\n   Compiling icu_normalizer_data v2.1.1\n   Compiling pin-utils v0.1.0\n   Compiling openssl-sys v0.9.111\n   Compiling http-body v1.0.1\n   Compiling argminmax v0.6.3\n   Compiling tracing-core v0.1.34\n   Compiling comfy-table v7.2.1\n   Compiling httparse v1.10.1\n   Compiling futures-task v0.3.31\n   Compiling rustversion v1.0.22\n   Compiling rand_chacha v0.3.1\n   Compiling futures-io v0.3.31\n   Compiling openssl v0.10.75\n   Compiling foreign-types-shared v0.1.1\n   Compiling foreign-types v0.3.2\n   Compiling futures-util v0.3.31\n   Compiling rand v0.8.5\n   Compiling tracing v0.1.41\n   Compiling atoi v2.0.0\n   Compiling serde v1.0.228\n   Compiling atomic-waker v1.1.2\n   Compiling tower-service v0.3.3\n   Compiling native-tls v0.2.14\n   Compiling try-lock v0.2.5\n   Compiling want v0.3.1\n   Compiling now v0.1.3\n   Compiling memmap2 v0.7.1\n   Compiling futures-channel v0.3.31\n   Compiling polars-plan v0.35.4\n   Compiling rand_distr v0.4.3\n   Compiling heck v0.4.1\n   Compiling openssl-probe v0.1.6\n   Compiling log v0.4.28\n   Compiling home v0.5.12\n   Compiling form_urlencoded v1.2.2\n   Compiling sync_wrapper v1.0.2\n   Compiling polars-lazy v0.35.4\n   Compiling tower-layer v0.3.3\n   Compiling base64 v0.22.1\n   Compiling ipnet v2.11.0\n   Compiling utf8_iter v1.0.4\n   Compiling http-body-util v0.1.3\n   Compiling polars v0.35.4\n   Compiling serde_json v1.0.145\n   Compiling glob v0.3.3\n   Compiling zeroize v1.8.2\n   Compiling iri-string v0.7.9\n   Compiling encoding_rs v0.8.35\n   Compiling mime v0.3.17\n   Compiling rustls-pki-types v1.13.0\n   Compiling hashbrown v0.14.5\n   Compiling synstructure v0.13.2\n   Compiling regex v1.12.2\n   Compiling multiversion-macros v0.7.4\n   Compiling zerofrom-derive v0.1.6\n   Compiling yoke-derive v0.8.1\n   Compiling thiserror-impl v1.0.69\n   Compiling zerovec-derive v0.11.2\n   Compiling bytemuck_derive v1.10.2\n   Compiling displaydoc v0.2.5\n   Compiling tokio-util v0.7.17\n   Compiling openssl-macros v0.1.1\n   Compiling multiversion v0.7.4\n   Compiling serde_derive v1.0.228\n   Compiling strum_macros v0.25.3\n   Compiling tower v0.5.2\n   Compiling h2 v0.4.12\n   Compiling polars-error v0.35.4\n   Compiling bytemuck v1.24.0\n   Compiling zerofrom v0.1.6\n   Compiling tower-http v0.6.6\n   Compiling yoke v0.8.1\n   Compiling zerovec v0.11.5\n   Compiling zerotrie v0.2.3\n   Compiling polars-arrow v0.35.4\n   Compiling tinystr v0.8.2\n   Compiling potential_utf v0.1.4\n   Compiling icu_collections v2.1.1\n   Compiling icu_locale_core v2.1.1\n   Compiling icu_provider v2.1.1\n   Compiling icu_normalizer v2.1.1\n   Compiling icu_properties v2.1.1\n   Compiling serde_urlencoded v0.7.1\n   Compiling hyper v1.8.1\n   Compiling tokio-native-tls v0.3.1\n   Compiling idna_adapter v1.2.1\n   Compiling idna v1.1.0\n   Compiling url v2.5.7\n   Compiling hyper-util v0.1.18\n   Compiling hyper-tls v0.6.0\n   Compiling reqwest v0.12.24\n   Compiling polars-row v0.35.4\n   Compiling polars-time v0.35.4\n   Compiling polars-io v0.35.4\n   Compiling ruchy_binary v0.1.0 (/tmp/.tmpWBF7A8)\nerror[E0599]: no method named `groupby` found for struct `polars::prelude::DataFrame` in the current scope\n --> src/main.rs:1:84\n  |\n1 | use polars :: prelude :: * ; fn analyze_sales (df : DataFrame) -> DataFrame { df . groupby (& []) . expect (\"Failed to group DataFrame\") ...\n  |                                                                                    ^^^^^^^\n  |\nhelp: there is a method `group_by` with a similar name\n  |\n1 | use polars :: prelude :: * ; fn analyze_sales (df : DataFrame) -> DataFrame { df . group_by (& []) . expect (\"Failed to group DataFrame\") . agg (\"revenue\" , \"sum\") . sort_by (\"revenue_sum\" , { let mut map : std :: collections :: BTreeMap < String , String > = std :: collections :: BTreeMap :: new () ; map . insert (\"descending\" . to_string () , (true) . to_string ()) ; map }) } fn filter_high_value (df : DataFrame , threshold : f64) -> DataFrame { df . lazy () . filter (move | row | row . get (\"value\") . cloned () . unwrap_or_else (|| panic ! (\"Key not found\")) > threshold) . collect () . expect (\"DataFrame lazy operation collection should not fail\") } fn main () { { let sales = polars :: prelude :: CsvReader :: from_path (\"sales.csv\") . expect (\"Failed to open CSV file\") . finish () . expect (\"Failed to read CSV file\") ; { let analysis = analyze_sales (sales) ; let top_items = filter_high_value (analysis , 10000f64) ; println ! (\"Found {} high-value items\" , top_items . rows ()) } } }\n  |                                                                                         +\n\nerror[E0282]: type annotations needed\n --> src/main.rs:1:482\n  |\n1 | ... -> DataFrame { df . lazy () . filter (move | row | row . get (\"value\") . cloned () . unwrap_or_else (|| panic ! (\"Key not found\")) > ...\n  |                                                  ^^^   --- type must be known at this point\n  |\nhelp: consider giving this closure parameter an explicit type\n  |\n1 | use polars :: prelude :: * ; fn analyze_sales (df : DataFrame) -> DataFrame { df . groupby (& []) . expect (\"Failed to group DataFrame\") . agg (\"revenue\" , \"sum\") . sort_by (\"revenue_sum\" , { let mut map : std :: collections :: BTreeMap < String , String > = std :: collections :: BTreeMap :: new () ; map . insert (\"descending\" . to_string () , (true) . to_string ()) ; map }) } fn filter_high_value (df : DataFrame , threshold : f64) -> DataFrame { df . lazy () . filter (move | row: /* Type */ | row . get (\"value\") . cloned () . unwrap_or_else (|| panic ! (\"Key not found\")) > threshold) . collect () . expect (\"DataFrame lazy operation collection should not fail\") } fn main () { { let sales = polars :: prelude :: CsvReader :: from_path (\"sales.csv\") . expect (\"Failed to open CSV file\") . finish () . expect (\"Failed to read CSV file\") ; { let analysis = analyze_sales (sales) ; let top_items = filter_high_value (analysis , 10000f64) ; println ! (\"Found {} high-value items\" , top_items . rows ()) } } }\n  |                                                                                                                                                                                                                                                                                                                                                                                                                                                                                                     ++++++++++++\n\nerror[E0599]: no method named `rows` found for struct `polars::prelude::DataFrame` in the current scope\n --> src/main.rs:1:986\n  |\n1 | ...ound {} high-value items\" , top_items . rows ()) } } }\n  |                                            ^^^^ method not found in `polars::prelude::DataFrame`\n\nSome errors have detailed explanations: E0282, E0599.\nFor more information about an error, try `rustc --explain E0282`.\nerror: could not compile `ruchy_binary` (bin \"ruchy_binary\") due to 3 previous errors\n\n",
          "errorCategory": "METHOD_ERROR",
          "rootCause": "Missing method implementation: groupby()"
        },
        {
          "file": "src/ch03-00-functions-tdd.md",
          "example_number": 11,
          "line_number": 252,
          "code": "fun add_profit_margin(df: DataFrame) -> DataFrame {\n    // Add calculated column to DataFrame\n    df.with_column(\"margin\", |row| {\n        (row[\"revenue\"] - row[\"cost\"]) / row[\"revenue\"] * 100.0\n    })\n}\n\nfun summarize_by_category(df: DataFrame) -> DataFrame {\n    // Aggregate DataFrame by category\n    df.group_by(\"category\")\n      .agg(\"quantity\", \"sum\")\n      .agg(\"revenue\", \"mean\")\n      .agg(\"margin\", \"mean\")\n}",
          "passed": false,
          "status": "not_implemented",
          "error": "✗ Compilation failed: Cargo build failed:\n    Updating crates.io index\n     Locking 264 packages to latest compatible versions\n      Adding polars v0.35.4 (available: v0.52.0)\n   Compiling proc-macro2 v1.0.103\n   Compiling unicode-ident v1.0.22\n   Compiling quote v1.0.42\n   Compiling libc v0.2.177\n   Compiling version_check v0.9.5\n   Compiling cfg-if v1.0.4\n   Compiling once_cell v1.21.3\n   Compiling memchr v2.7.6\n   Compiling autocfg v1.5.0\n   Compiling itoa v1.0.15\n   Compiling smallvec v1.15.1\n   Compiling zerocopy v0.8.27\n   Compiling libm v0.2.15\n   Compiling crossbeam-utils v0.8.21\n   Compiling bytes v1.11.0\n   Compiling bitflags v2.10.0\n   Compiling hashbrown v0.16.0\n   Compiling equivalent v1.0.2\n   Compiling target-features v0.1.6\n   Compiling stable_deref_trait v1.2.1\n   Compiling getrandom v0.3.4\n   Compiling rayon-core v1.13.0\n   Compiling pin-project-lite v0.2.16\n   Compiling regex-syntax v0.8.8\n   Compiling syn v1.0.109\n   Compiling thiserror v1.0.69\n   Compiling parking_lot_core v0.9.12\n   Compiling ryu v1.0.20\n   Compiling futures-core v0.3.31\n   Compiling either v1.15.0\n   Compiling find-msvc-tools v0.1.5\n   Compiling ahash v0.8.12\n   Compiling polars-utils v0.35.4\n   Compiling simdutf8 v0.1.5\n   Compiling iana-time-zone v0.1.64\n   Compiling shlex v1.3.0\n   Compiling static_assertions v1.1.0\n   Compiling num-traits v0.2.19\n   Compiling smartstring v1.0.1\n   Compiling allocator-api2 v0.2.21\n   Compiling scopeguard v1.2.0\n   Compiling rustix v1.1.2\n   Compiling lock_api v0.4.14\n   Compiling litrs v1.0.0\n   Compiling cc v1.2.46\n   Compiling futures-sink v0.3.31\n   Compiling pkg-config v0.3.32\n   Compiling percent-encoding v2.3.2\n   Compiling vcpkg v0.2.15\n   Compiling aho-corasick v1.1.4\n   Compiling linux-raw-sys v0.11.0\n   Compiling ethnum v1.5.2\n   Compiling fnv v1.0.7\n   Compiling crossbeam-epoch v0.9.18\n   Compiling atoi_simd v0.15.6\n   Compiling indexmap v2.12.0\n   Compiling foreign_vec v0.1.0\n   Compiling syn v2.0.110\n   Compiling streaming-iterator v0.1.9\n   Compiling dyn-clone v1.0.20\n   Compiling fast-float v0.2.0\n   Compiling document-features v0.2.12\n   Compiling strength_reduce v0.2.4\n   Compiling crossbeam-deque v0.8.6\n   Compiling getrandom v0.2.16\n   Compiling mio v1.1.0\n   Compiling socket2 v0.6.1\n   Compiling http v1.3.1\n   Compiling rand_core v0.6.4\n   Compiling polars-core v0.35.4\n   Compiling parking_lot v0.12.5\n   Compiling unicode-segmentation v1.12.0\n   Compiling slab v0.4.11\n   Compiling unicode-width v0.2.2\n   Compiling litemap v0.8.1\n   Compiling tokio v1.48.0\n   Compiling writeable v0.6.2\n   Compiling polars-ops v0.35.4\n   Compiling icu_properties_data v2.1.1\n   Compiling serde_core v1.0.228\n   Compiling chrono v0.4.42\n   Compiling rayon v1.11.0\n   Compiling xxhash-rust v0.8.15\n   Compiling crossterm v0.29.0\n   Compiling pin-utils v0.1.0\n   Compiling icu_normalizer_data v2.1.1\n   Compiling argminmax v0.6.3\n   Compiling tracing-core v0.1.34\n   Compiling futures-io v0.3.31\n   Compiling rustversion v1.0.22\n   Compiling regex-automata v0.4.13\n   Compiling httparse v1.10.1\n   Compiling ppv-lite86 v0.2.21\n   Compiling openssl-sys v0.9.111\n   Compiling comfy-table v7.2.1\n   Compiling http-body v1.0.1\n   Compiling foreign-types-shared v0.1.1\n   Compiling futures-task v0.3.31\n   Compiling openssl v0.10.75\n   Compiling foreign-types v0.3.2\n   Compiling tracing v0.1.41\n   Compiling futures-util v0.3.31\n   Compiling atoi v2.0.0\n   Compiling serde v1.0.228\n   Compiling tower-service v0.3.3\n   Compiling rand_chacha v0.3.1\n   Compiling try-lock v0.2.5\n   Compiling native-tls v0.2.14\n   Compiling atomic-waker v1.1.2\n   Compiling want v0.3.1\n   Compiling rand v0.8.5\n   Compiling memmap2 v0.7.1\n   Compiling futures-channel v0.3.31\n   Compiling now v0.1.3\n   Compiling polars-plan v0.35.4\n   Compiling log v0.4.28\n   Compiling home v0.5.12\n   Compiling heck v0.4.1\n   Compiling openssl-probe v0.1.6\n   Compiling form_urlencoded v1.2.2\n   Compiling polars-lazy v0.35.4\n   Compiling sync_wrapper v1.0.2\n   Compiling ipnet v2.11.0\n   Compiling base64 v0.22.1\n   Compiling utf8_iter v1.0.4\n   Compiling tower-layer v0.3.3\n   Compiling http-body-util v0.1.3\n   Compiling rand_distr v0.4.3\n   Compiling polars v0.35.4\n   Compiling iri-string v0.7.9\n   Compiling zeroize v1.8.2\n   Compiling glob v0.3.3\n   Compiling serde_json v1.0.145\n   Compiling rustls-pki-types v1.13.0\n   Compiling encoding_rs v0.8.35\n   Compiling mime v0.3.17\n   Compiling hashbrown v0.14.5\n   Compiling regex v1.12.2\n   Compiling synstructure v0.13.2\n   Compiling multiversion-macros v0.7.4\n   Compiling tokio-util v0.7.17\n   Compiling tower v0.5.2\n   Compiling zerofrom-derive v0.1.6\n   Compiling yoke-derive v0.8.1\n   Compiling thiserror-impl v1.0.69\n   Compiling zerovec-derive v0.11.2\n   Compiling displaydoc v0.2.5\n   Compiling bytemuck_derive v1.10.2\n   Compiling openssl-macros v0.1.1\n   Compiling h2 v0.4.12\n   Compiling serde_derive v1.0.228\n   Compiling multiversion v0.7.4\n   Compiling strum_macros v0.25.3\n   Compiling tower-http v0.6.6\n   Compiling zerofrom v0.1.6\n   Compiling yoke v0.8.1\n   Compiling bytemuck v1.24.0\n   Compiling polars-error v0.35.4\n   Compiling zerovec v0.11.5\n   Compiling zerotrie v0.2.3\n   Compiling polars-arrow v0.35.4\n   Compiling tinystr v0.8.2\n   Compiling potential_utf v0.1.4\n   Compiling icu_collections v2.1.1\n   Compiling icu_locale_core v2.1.1\n   Compiling icu_provider v2.1.1\n   Compiling serde_urlencoded v0.7.1\n   Compiling icu_normalizer v2.1.1\n   Compiling icu_properties v2.1.1\n   Compiling hyper v1.8.1\n   Compiling idna_adapter v1.2.1\n   Compiling idna v1.1.0\n   Compiling tokio-native-tls v0.3.1\n   Compiling url v2.5.7\n   Compiling hyper-util v0.1.18\n   Compiling hyper-tls v0.6.0\n   Compiling reqwest v0.12.24\n   Compiling polars-row v0.35.4\n   Compiling polars-time v0.35.4\n   Compiling polars-io v0.35.4\n   Compiling ruchy_binary v0.1.0 (/tmp/.tmpAV4Z85)\nerror[E0277]: the trait bound `&str: IntoSeries` is not satisfied\n    --> src/main.rs:1:101\n     |\n1    | ...ataFrame) -> DataFrame { df . with_column (\"margin\" , move | row | { (row . get (\"revenue\") . cloned () . unwrap_or_else (|| panic ! (...\n     |                                  -----------  ^^^^^^^^ the trait `IntoSeries` is not implemented for `&str`\n     |                                  |\n     |                                  required by a bound introduced by this call\n     |\n     = help: the following other types implement trait `IntoSeries`:\n               Arc<(dyn polars::prelude::SeriesTrait + 'static)>\n               ChunkedArray<T>\n               Logical<DateType, Int32Type>\n               Logical<DatetimeType, Int64Type>\n               Logical<DurationType, Int64Type>\n               Logical<TimeType, Int64Type>\n               implementations::null::NullChunked\n               polars::prelude::Series\nnote: required by a bound in `polars::prelude::DataFrame::with_column`\n    --> /home/noah/.cargo/registry/src/index.crates.io-1949cf8c6b5b557f/polars-core-0.35.4/src/frame/mod.rs:1129:27\n     |\n1129 |     pub fn with_column<S: IntoSeries>(&mut self, column: S) -> PolarsResult<&mut Self> {\n     |                           ^^^^^^^^^^ required by this bound in `DataFrame::with_column`\n\nerror[E0061]: this method takes 1 argument but 2 arguments were supplied\n    --> src/main.rs:1:88\n     |\n1    | ... . with_column (\"margin\" , move | row | { (row . get (\"revenue\") . cloned () . unwrap_or_else (|| panic ! (\"Key not found\")) - row . get (\"cost\") . cloned () . unwrap_or_else (|| panic ! (\"Key not found\"))) / row . get (\"revenue\") . cloned () . unwrap_or_else (|| panic ! (\"Key not found\")) * 100f64 }) }...\n     |       ^^^^^^^^^^^             ---------------------------------------------------------------------------------------------------------------------------------------------------------------------------------------------------------------------------------------------------------------------------------- unexpected argument #2\n     |\nnote: method defined here\n    --> /home/noah/.cargo/registry/src/index.crates.io-1949cf8c6b5b557f/polars-core-0.35.4/src/frame/mod.rs:1129:12\n     |\n1129 |     pub fn with_column<S: IntoSeries>(&mut self, column: S) -> PolarsResult<&mut Self> {\n     |            ^^^^^^^^^^^\nhelp: remove the extra argument\n     |\n1    - use polars :: prelude :: * ; fn add_profit_margin (df : DataFrame) -> DataFrame { df . with_column (\"margin\" , move | row | { (row . get (\"revenue\") . cloned () . unwrap_or_else (|| panic ! (\"Key not found\")) - row . get (\"cost\") . cloned () . unwrap_or_else (|| panic ! (\"Key not found\"))) / row . get (\"revenue\") . cloned () . unwrap_or_else (|| panic ! (\"Key not found\")) * 100f64 }) } fn summarize_by_category (df : DataFrame) -> DataFrame { df . groupby (& []) . expect (\"Failed to group DataFrame\") . agg (\"quantity\" , \"sum\") . agg (\"revenue\" , \"mean\") . agg (\"margin\" , \"mean\") } fn main () { }\n1    + use polars :: prelude :: * ; fn add_profit_margin (df : DataFrame) -> DataFrame { df . with_column (\"margin\") } fn summarize_by_category (df : DataFrame) -> DataFrame { df . groupby (& []) . expect (\"Failed to group DataFrame\") . agg (\"quantity\" , \"sum\") . agg (\"revenue\" , \"mean\") . agg (\"margin\" , \"mean\") } fn main () { }\n     |\n\nerror[E0308]: mismatched types\n --> src/main.rs:1:83\n  |\n1 | ...-> DataFrame { df . with_column (\"margin\" , move | row | { (row . get (\"revenue\") . cloned () . unwrap_or_else (|| panic ! (\"Key not found\")) - row . get (\"cost\") . cloned () . unwrap_or_else (|| panic ! (\"Key not found\"))) / row . get (\"revenue\") . cloned () . unwrap_or_else (|| panic ! (\"Key not found\")) * 100f64 }) } ...\n  |       ---------   ^^^^^^^^^^^^^^^^^^^^^^^^^^^^^^^^^^^^^^^^^^^^^^^^^^^^^^^^^^^^^^^^^^^^^^^^^^^^^^^^^^^^^^^^^^^^^^^^^^^^^^^^^^...aFrame`, found `Result<&mut DataFrame, PolarsError>`\n  |       |\n  |       expected `polars::prelude::DataFrame` because of return type\n  |\n  = note: expected struct `polars::prelude::DataFrame`\n               found enum `Result<&mut polars::prelude::DataFrame, PolarsError>`\n\nerror[E0599]: no method named `groupby` found for struct `polars::prelude::DataFrame` in the current scope\n --> src/main.rs:1:452\n  |\n1 | ... fn summarize_by_category (df : DataFrame) -> DataFrame { df . groupby (& []) . expect (\"Failed to group DataFrame\") . agg (\"quantity\"...\n  |                                                                   ^^^^^^^\n  |\nhelp: there is a method `group_by` with a similar name\n  |\n1 | use polars :: prelude :: * ; fn add_profit_margin (df : DataFrame) -> DataFrame { df . with_column (\"margin\" , move | row | { (row . get (\"revenue\") . cloned () . unwrap_or_else (|| panic ! (\"Key not found\")) - row . get (\"cost\") . cloned () . unwrap_or_else (|| panic ! (\"Key not found\"))) / row . get (\"revenue\") . cloned () . unwrap_or_else (|| panic ! (\"Key not found\")) * 100f64 }) } fn summarize_by_category (df : DataFrame) -> DataFrame { df . group_by (& []) . expect (\"Failed to group DataFrame\") . agg (\"quantity\" , \"sum\") . agg (\"revenue\" , \"mean\") . agg (\"margin\" , \"mean\") } fn main () { }\n  |                                                                                                                                                                                                                                                                                                                                                                                                                                                                         +\n\nSome errors have detailed explanations: E0061, E0277, E0308, E0599.\nFor more information about an error, try `rustc --explain E0061`.\nerror: could not compile `ruchy_binary` (bin \"ruchy_binary\") due to 4 previous errors\n\nError: Cargo build failed:\n    Updating crates.io index\n     Locking 264 packages to latest compatible versions\n      Adding polars v0.35.4 (available: v0.52.0)\n   Compiling proc-macro2 v1.0.103\n   Compiling unicode-ident v1.0.22\n   Compiling quote v1.0.42\n   Compiling libc v0.2.177\n   Compiling version_check v0.9.5\n   Compiling cfg-if v1.0.4\n   Compiling once_cell v1.21.3\n   Compiling memchr v2.7.6\n   Compiling autocfg v1.5.0\n   Compiling itoa v1.0.15\n   Compiling smallvec v1.15.1\n   Compiling zerocopy v0.8.27\n   Compiling libm v0.2.15\n   Compiling crossbeam-utils v0.8.21\n   Compiling bytes v1.11.0\n   Compiling bitflags v2.10.0\n   Compiling hashbrown v0.16.0\n   Compiling equivalent v1.0.2\n   Compiling target-features v0.1.6\n   Compiling stable_deref_trait v1.2.1\n   Compiling getrandom v0.3.4\n   Compiling rayon-core v1.13.0\n   Compiling pin-project-lite v0.2.16\n   Compiling regex-syntax v0.8.8\n   Compiling syn v1.0.109\n   Compiling thiserror v1.0.69\n   Compiling parking_lot_core v0.9.12\n   Compiling ryu v1.0.20\n   Compiling futures-core v0.3.31\n   Compiling either v1.15.0\n   Compiling find-msvc-tools v0.1.5\n   Compiling ahash v0.8.12\n   Compiling polars-utils v0.35.4\n   Compiling simdutf8 v0.1.5\n   Compiling iana-time-zone v0.1.64\n   Compiling shlex v1.3.0\n   Compiling static_assertions v1.1.0\n   Compiling num-traits v0.2.19\n   Compiling smartstring v1.0.1\n   Compiling allocator-api2 v0.2.21\n   Compiling scopeguard v1.2.0\n   Compiling rustix v1.1.2\n   Compiling lock_api v0.4.14\n   Compiling litrs v1.0.0\n   Compiling cc v1.2.46\n   Compiling futures-sink v0.3.31\n   Compiling pkg-config v0.3.32\n   Compiling percent-encoding v2.3.2\n   Compiling vcpkg v0.2.15\n   Compiling aho-corasick v1.1.4\n   Compiling linux-raw-sys v0.11.0\n   Compiling ethnum v1.5.2\n   Compiling fnv v1.0.7\n   Compiling crossbeam-epoch v0.9.18\n   Compiling atoi_simd v0.15.6\n   Compiling indexmap v2.12.0\n   Compiling foreign_vec v0.1.0\n   Compiling syn v2.0.110\n   Compiling streaming-iterator v0.1.9\n   Compiling dyn-clone v1.0.20\n   Compiling fast-float v0.2.0\n   Compiling document-features v0.2.12\n   Compiling strength_reduce v0.2.4\n   Compiling crossbeam-deque v0.8.6\n   Compiling getrandom v0.2.16\n   Compiling mio v1.1.0\n   Compiling socket2 v0.6.1\n   Compiling http v1.3.1\n   Compiling rand_core v0.6.4\n   Compiling polars-core v0.35.4\n   Compiling parking_lot v0.12.5\n   Compiling unicode-segmentation v1.12.0\n   Compiling slab v0.4.11\n   Compiling unicode-width v0.2.2\n   Compiling litemap v0.8.1\n   Compiling tokio v1.48.0\n   Compiling writeable v0.6.2\n   Compiling polars-ops v0.35.4\n   Compiling icu_properties_data v2.1.1\n   Compiling serde_core v1.0.228\n   Compiling chrono v0.4.42\n   Compiling rayon v1.11.0\n   Compiling xxhash-rust v0.8.15\n   Compiling crossterm v0.29.0\n   Compiling pin-utils v0.1.0\n   Compiling icu_normalizer_data v2.1.1\n   Compiling argminmax v0.6.3\n   Compiling tracing-core v0.1.34\n   Compiling futures-io v0.3.31\n   Compiling rustversion v1.0.22\n   Compiling regex-automata v0.4.13\n   Compiling httparse v1.10.1\n   Compiling ppv-lite86 v0.2.21\n   Compiling openssl-sys v0.9.111\n   Compiling comfy-table v7.2.1\n   Compiling http-body v1.0.1\n   Compiling foreign-types-shared v0.1.1\n   Compiling futures-task v0.3.31\n   Compiling openssl v0.10.75\n   Compiling foreign-types v0.3.2\n   Compiling tracing v0.1.41\n   Compiling futures-util v0.3.31\n   Compiling atoi v2.0.0\n   Compiling serde v1.0.228\n   Compiling tower-service v0.3.3\n   Compiling rand_chacha v0.3.1\n   Compiling try-lock v0.2.5\n   Compiling native-tls v0.2.14\n   Compiling atomic-waker v1.1.2\n   Compiling want v0.3.1\n   Compiling rand v0.8.5\n   Compiling memmap2 v0.7.1\n   Compiling futures-channel v0.3.31\n   Compiling now v0.1.3\n   Compiling polars-plan v0.35.4\n   Compiling log v0.4.28\n   Compiling home v0.5.12\n   Compiling heck v0.4.1\n   Compiling openssl-probe v0.1.6\n   Compiling form_urlencoded v1.2.2\n   Compiling polars-lazy v0.35.4\n   Compiling sync_wrapper v1.0.2\n   Compiling ipnet v2.11.0\n   Compiling base64 v0.22.1\n   Compiling utf8_iter v1.0.4\n   Compiling tower-layer v0.3.3\n   Compiling http-body-util v0.1.3\n   Compiling rand_distr v0.4.3\n   Compiling polars v0.35.4\n   Compiling iri-string v0.7.9\n   Compiling zeroize v1.8.2\n   Compiling glob v0.3.3\n   Compiling serde_json v1.0.145\n   Compiling rustls-pki-types v1.13.0\n   Compiling encoding_rs v0.8.35\n   Compiling mime v0.3.17\n   Compiling hashbrown v0.14.5\n   Compiling regex v1.12.2\n   Compiling synstructure v0.13.2\n   Compiling multiversion-macros v0.7.4\n   Compiling tokio-util v0.7.17\n   Compiling tower v0.5.2\n   Compiling zerofrom-derive v0.1.6\n   Compiling yoke-derive v0.8.1\n   Compiling thiserror-impl v1.0.69\n   Compiling zerovec-derive v0.11.2\n   Compiling displaydoc v0.2.5\n   Compiling bytemuck_derive v1.10.2\n   Compiling openssl-macros v0.1.1\n   Compiling h2 v0.4.12\n   Compiling serde_derive v1.0.228\n   Compiling multiversion v0.7.4\n   Compiling strum_macros v0.25.3\n   Compiling tower-http v0.6.6\n   Compiling zerofrom v0.1.6\n   Compiling yoke v0.8.1\n   Compiling bytemuck v1.24.0\n   Compiling polars-error v0.35.4\n   Compiling zerovec v0.11.5\n   Compiling zerotrie v0.2.3\n   Compiling polars-arrow v0.35.4\n   Compiling tinystr v0.8.2\n   Compiling potential_utf v0.1.4\n   Compiling icu_collections v2.1.1\n   Compiling icu_locale_core v2.1.1\n   Compiling icu_provider v2.1.1\n   Compiling serde_urlencoded v0.7.1\n   Compiling icu_normalizer v2.1.1\n   Compiling icu_properties v2.1.1\n   Compiling hyper v1.8.1\n   Compiling idna_adapter v1.2.1\n   Compiling idna v1.1.0\n   Compiling tokio-native-tls v0.3.1\n   Compiling url v2.5.7\n   Compiling hyper-util v0.1.18\n   Compiling hyper-tls v0.6.0\n   Compiling reqwest v0.12.24\n   Compiling polars-row v0.35.4\n   Compiling polars-time v0.35.4\n   Compiling polars-io v0.35.4\n   Compiling ruchy_binary v0.1.0 (/tmp/.tmpAV4Z85)\nerror[E0277]: the trait bound `&str: IntoSeries` is not satisfied\n    --> src/main.rs:1:101\n     |\n1    | ...ataFrame) -> DataFrame { df . with_column (\"margin\" , move | row | { (row . get (\"revenue\") . cloned () . unwrap_or_else (|| panic ! (...\n     |                                  -----------  ^^^^^^^^ the trait `IntoSeries` is not implemented for `&str`\n     |                                  |\n     |                                  required by a bound introduced by this call\n     |\n     = help: the following other types implement trait `IntoSeries`:\n               Arc<(dyn polars::prelude::SeriesTrait + 'static)>\n               ChunkedArray<T>\n               Logical<DateType, Int32Type>\n               Logical<DatetimeType, Int64Type>\n               Logical<DurationType, Int64Type>\n               Logical<TimeType, Int64Type>\n               implementations::null::NullChunked\n               polars::prelude::Series\nnote: required by a bound in `polars::prelude::DataFrame::with_column`\n    --> /home/noah/.cargo/registry/src/index.crates.io-1949cf8c6b5b557f/polars-core-0.35.4/src/frame/mod.rs:1129:27\n     |\n1129 |     pub fn with_column<S: IntoSeries>(&mut self, column: S) -> PolarsResult<&mut Self> {\n     |                           ^^^^^^^^^^ required by this bound in `DataFrame::with_column`\n\nerror[E0061]: this method takes 1 argument but 2 arguments were supplied\n    --> src/main.rs:1:88\n     |\n1    | ... . with_column (\"margin\" , move | row | { (row . get (\"revenue\") . cloned () . unwrap_or_else (|| panic ! (\"Key not found\")) - row . get (\"cost\") . cloned () . unwrap_or_else (|| panic ! (\"Key not found\"))) / row . get (\"revenue\") . cloned () . unwrap_or_else (|| panic ! (\"Key not found\")) * 100f64 }) }...\n     |       ^^^^^^^^^^^             ---------------------------------------------------------------------------------------------------------------------------------------------------------------------------------------------------------------------------------------------------------------------------------- unexpected argument #2\n     |\nnote: method defined here\n    --> /home/noah/.cargo/registry/src/index.crates.io-1949cf8c6b5b557f/polars-core-0.35.4/src/frame/mod.rs:1129:12\n     |\n1129 |     pub fn with_column<S: IntoSeries>(&mut self, column: S) -> PolarsResult<&mut Self> {\n     |            ^^^^^^^^^^^\nhelp: remove the extra argument\n     |\n1    - use polars :: prelude :: * ; fn add_profit_margin (df : DataFrame) -> DataFrame { df . with_column (\"margin\" , move | row | { (row . get (\"revenue\") . cloned () . unwrap_or_else (|| panic ! (\"Key not found\")) - row . get (\"cost\") . cloned () . unwrap_or_else (|| panic ! (\"Key not found\"))) / row . get (\"revenue\") . cloned () . unwrap_or_else (|| panic ! (\"Key not found\")) * 100f64 }) } fn summarize_by_category (df : DataFrame) -> DataFrame { df . groupby (& []) . expect (\"Failed to group DataFrame\") . agg (\"quantity\" , \"sum\") . agg (\"revenue\" , \"mean\") . agg (\"margin\" , \"mean\") } fn main () { }\n1    + use polars :: prelude :: * ; fn add_profit_margin (df : DataFrame) -> DataFrame { df . with_column (\"margin\") } fn summarize_by_category (df : DataFrame) -> DataFrame { df . groupby (& []) . expect (\"Failed to group DataFrame\") . agg (\"quantity\" , \"sum\") . agg (\"revenue\" , \"mean\") . agg (\"margin\" , \"mean\") } fn main () { }\n     |\n\nerror[E0308]: mismatched types\n --> src/main.rs:1:83\n  |\n1 | ...-> DataFrame { df . with_column (\"margin\" , move | row | { (row . get (\"revenue\") . cloned () . unwrap_or_else (|| panic ! (\"Key not found\")) - row . get (\"cost\") . cloned () . unwrap_or_else (|| panic ! (\"Key not found\"))) / row . get (\"revenue\") . cloned () . unwrap_or_else (|| panic ! (\"Key not found\")) * 100f64 }) } ...\n  |       ---------   ^^^^^^^^^^^^^^^^^^^^^^^^^^^^^^^^^^^^^^^^^^^^^^^^^^^^^^^^^^^^^^^^^^^^^^^^^^^^^^^^^^^^^^^^^^^^^^^^^^^^^^^^^^...aFrame`, found `Result<&mut DataFrame, PolarsError>`\n  |       |\n  |       expected `polars::prelude::DataFrame` because of return type\n  |\n  = note: expected struct `polars::prelude::DataFrame`\n               found enum `Result<&mut polars::prelude::DataFrame, PolarsError>`\n\nerror[E0599]: no method named `groupby` found for struct `polars::prelude::DataFrame` in the current scope\n --> src/main.rs:1:452\n  |\n1 | ... fn summarize_by_category (df : DataFrame) -> DataFrame { df . groupby (& []) . expect (\"Failed to group DataFrame\") . agg (\"quantity\"...\n  |                                                                   ^^^^^^^\n  |\nhelp: there is a method `group_by` with a similar name\n  |\n1 | use polars :: prelude :: * ; fn add_profit_margin (df : DataFrame) -> DataFrame { df . with_column (\"margin\" , move | row | { (row . get (\"revenue\") . cloned () . unwrap_or_else (|| panic ! (\"Key not found\")) - row . get (\"cost\") . cloned () . unwrap_or_else (|| panic ! (\"Key not found\"))) / row . get (\"revenue\") . cloned () . unwrap_or_else (|| panic ! (\"Key not found\")) * 100f64 }) } fn summarize_by_category (df : DataFrame) -> DataFrame { df . group_by (& []) . expect (\"Failed to group DataFrame\") . agg (\"quantity\" , \"sum\") . agg (\"revenue\" , \"mean\") . agg (\"margin\" , \"mean\") } fn main () { }\n  |                                                                                                                                                                                                                                                                                                                                                                                                                                                                         +\n\nSome errors have detailed explanations: E0061, E0277, E0308, E0599.\nFor more information about an error, try `rustc --explain E0061`.\nerror: could not compile `ruchy_binary` (bin \"ruchy_binary\") due to 4 previous errors\n\n",
          "errorCategory": "METHOD_ERROR",
          "rootCause": "Missing method implementation: groupby()"
        }
      ]
    },
    "ch06-00-data-structures-tdd": {
      "chapter": "ch06-00-data-structures-tdd",
      "total_examples": 8,
      "working_examples": 8,
      "failing_examples": 0,
      "examples": [
        {
=======
>>>>>>> d5900f26
          "file": "src/ch06-00-data-structures-tdd.md",
          "example_number": 10,
          "line_number": 270,
          "code": "fun main() {\n    let message = \"Hello World\"\n    let name = \"Alice\"\n    let greeting = \"Welcome\"\n    println(message)\n    println(name)\n    println(greeting)\n}",
          "passed": true,
          "status": "working"
        },
        {
          "file": "src/ch06-00-data-structures-tdd.md",
          "example_number": 11,
          "line_number": 282,
          "code": "fun main() {\n    let numbers = [1, 2, 3, 4, 5]\n    let first = numbers[0]\n    let last = numbers[4]\n    println(first)\n    println(last)\n}",
          "passed": true,
          "status": "working"
        },
        {
          "file": "src/ch06-00-data-structures-tdd.md",
          "example_number": 12,
          "line_number": 293,
          "code": "fun main() {\n    let pair = (42, \"answer\")\n    let coordinates = (10, 20, 30)\n    println(pair)\n    println(coordinates)\n}",
          "passed": true,
          "status": "working"
        },
        {
          "file": "src/ch06-00-data-structures-tdd.md",
          "example_number": 13,
          "line_number": 303,
          "code": "fun main() {\n    let text = \"Count\"\n    let number = 100\n    let flag = true\n    println(text)\n    println(number)\n    println(flag)\n}",
          "passed": true,
          "status": "working"
        },
        {
          "file": "src/ch06-00-data-structures-tdd.md",
          "example_number": 14,
          "line_number": 329,
          "code": "fun main() {\n    let first_name = \"John\"\n    let last_name = \"Doe\"\n    let title = \"Mr.\"\n    println(title)\n    println(first_name)\n    println(last_name)\n}",
          "passed": true,
          "status": "working"
        },
        {
          "file": "src/ch06-00-data-structures-tdd.md",
          "example_number": 15,
          "line_number": 341,
          "code": "fun main() {\n    let temperature = (72, \"Fahrenheit\")\n    let pressure = (14.7, \"PSI\")\n    println(temperature)\n    println(pressure)\n}",
          "passed": true,
          "status": "working"
        },
        {
          "file": "src/ch06-00-data-structures-tdd.md",
          "example_number": 16,
          "line_number": 351,
          "code": "fun main() {\n    let scores = [95, 87, 92, 88, 91]\n    let total = scores[0] + scores[1] + scores[2] + scores[3] + scores[4]\n    println(f\"Total score: {total}\")\n}",
          "passed": true,
          "status": "working"
        },
        {
          "file": "src/ch06-00-data-structures-tdd.md",
          "example_number": 17,
          "line_number": 360,
          "code": "fun main() {\n    let config = (\"MyApp\", \"1.0\", true)\n    println(config)\n}",
          "passed": true,
          "status": "working"
        }
      ]
    },
<<<<<<< HEAD
    "ch17-00-error-handling-robustness": {
      "chapter": "ch17-00-error-handling-robustness",
      "total_examples": 11,
      "working_examples": 5,
      "failing_examples": 6,
=======
    "ch03-00-functions-tdd": {
      "chapter": "ch03-00-functions-tdd",
      "total_examples": 9,
      "working_examples": 9,
      "failing_examples": 0,
>>>>>>> d5900f26
      "examples": [
        {
          "file": "src/ch03-00-functions-tdd.md",
          "example_number": 1,
<<<<<<< HEAD
          "line_number": 9,
          "code": "fun safe_divide(a: i32, b: i32) -> i32 {\n    if b == 0 {\n        println(\"Error: Division by zero attempted\");\n        return 0; // Safe default\n    }\n    a / b\n}\n\nfun main() {\n    let result1 = safe_divide(10, 2);   // Normal case\n    let result2 = safe_divide(10, 0);   // Error case\n    \n    println(\"10 / 2 = {}\", result1);   // Output: 5\n    println(\"10 / 0 = {}\", result2);   // Output: 0 (safe)\n}",
          "passed": false,
          "status": "broken",
          "error": "✗ Compilation failed: Failed to parse Ruchy source\nError: Failed to parse Ruchy source\n\nCaused by:\n    Expected RightBrace, found If\n",
          "errorCategory": "UNKNOWN",
          "rootCause": "Unknown error - needs manual investigation"
=======
          "line_number": 32,
          "code": "fun greet() {\n    println(\"Hello from function!\");\n}\n\nfun main() {\n    greet();\n}",
          "passed": true,
          "status": "working"
>>>>>>> d5900f26
        },
        {
          "file": "src/ch03-00-functions-tdd.md",
          "example_number": 2,
          "line_number": 54,
          "code": "fun add(a, b) {\n    a + b\n}\n\nfun main() {\n    let result = add(5, 3);\n    println(result);\n}",
          "passed": true,
          "status": "working"
        },
        {
          "file": "src/ch03-00-functions-tdd.md",
          "example_number": 3,
<<<<<<< HEAD
          "line_number": 89,
          "code": "fun safe_sqrt(x: f64) -> f64 {\n    if x < 0.0 {\n        println(\"Error: Cannot compute square root of negative number\");\n        return 0.0;\n    }\n    \n    // Simple approximation for square root\n    let mut guess = x / 2.0;\n    let mut i = 0;\n    \n    while i < 10 {\n        if guess * guess > x - 0.01 && guess * guess < x + 0.01 {\n            return guess;\n        }\n        guess = (guess + x / guess) / 2.0;\n        i = i + 1;\n    }\n    \n    guess\n}\n\nfun safe_factorial(n: i32) -> i64 {\n    if n < 0 {\n        println(\"Error: Factorial undefined for negative numbers\");\n        return 0;\n    }\n    \n    if n > 20 {\n        println(\"Error: Factorial too large, computing factorial(20)\");\n        return safe_factorial(20);\n    }\n    \n    if n <= 1 {\n        return 1;\n    }\n    \n    (n as i64) * safe_factorial(n - 1)\n}\n\nfun main() {\n    let sqrt1 = safe_sqrt(16.0);\n    let sqrt2 = safe_sqrt(-4.0);\n    \n    let fact1 = safe_factorial(5);\n    let fact2 = safe_factorial(-3);\n    let fact3 = safe_factorial(25);\n    \n    println(\"Square roots: {:.2}, {:.2}\", sqrt1, sqrt2);\n    println(\"Factorials: {}, {}, {}\", fact1, fact2, fact3);\n}",
          "passed": false,
          "status": "broken",
          "error": "✗ Compilation failed: Compilation failed:\nwarning: unnecessary braces around block return value\n --> /tmp/.tmpgExW9A/main.rs:1:582\n  |\n1 | ...factorial(20)\") ; return safe_factorial (20) } ; if n <= 1 { { return 1 } ((n as i64)) * safe_factorial (n - 1) } } fn main () { { let...\n  |                                                                 ^^        ^^\n  |\n  = note: `#[warn(unused_braces)]` on by default\nhelp: remove these braces\n  |\n1 - fn safe_sqrt (x : f64) -> f64 { if x < 0f64 { println ! (\"Error: Cannot compute square root of negative number\") ; return 0f64 } ; let mut guess = x / 2f64 ; let mut i = 0 ; while i < 10 { { if guess * guess > x - 0.01f64 && guess * guess < x + 0.01f64 { return guess } ; guess = (guess + x / guess) / 2f64 ; i = i + 1 } } ; guess } fn safe_factorial (n : i32) -> i64 { if n < 0 { println ! (\"Error: Factorial undefined for negative numbers\") ; return 0 } ; if n > 20 { println ! (\"Error: Factorial too large, computing factorial(20)\") ; return safe_factorial (20) } ; if n <= 1 { { return 1 } ((n as i64)) * safe_factorial (n - 1) } } fn main () { { let sqrt1 = safe_sqrt (16f64) ; { let sqrt2 = safe_sqrt (- 4f64) ; let fact1 = safe_factorial (5) ; let fact2 = safe_factorial (- 3) ; let fact3 = safe_factorial (25) ; println ! (\"{} {:?} {:?}\" , \"Square roots: {:.2}, {:.2}\" , sqrt1 , sqrt2) ; println ! (\"Factorials: {}, {}, {}\" , fact1 , fact2 , fact3) } } }\n1 + fn safe_sqrt (x : f64) -> f64 { if x < 0f64 { println ! (\"Error: Cannot compute square root of negative number\") ; return 0f64 } ; let mut guess = x / 2f64 ; let mut i = 0 ; while i < 10 { { if guess * guess > x - 0.01f64 && guess * guess < x + 0.01f64 { return guess } ; guess = (guess + x / guess) / 2f64 ; i = i + 1 } } ; guess } fn safe_factorial (n : i32) -> i64 { if n < 0 { println ! (\"Error: Factorial undefined for negative numbers\") ; return 0 } ; if n > 20 { println ! (\"Error: Factorial too large, computing factorial(20)\") ; return safe_factorial (20) } ; if n <= 1 { return 1 ((n as i64)) * safe_factorial (n - 1) } } fn main () { { let sqrt1 = safe_sqrt (16f64) ; { let sqrt2 = safe_sqrt (- 4f64) ; let fact1 = safe_factorial (5) ; let fact2 = safe_factorial (- 3) ; let fact3 = safe_factorial (25) ; println ! (\"{} {:?} {:?}\" , \"Square roots: {:.2}, {:.2}\" , sqrt1 , sqrt2) ; println ! (\"Factorials: {}, {}, {}\" , fact1 , fact2 , fact3) } } }\n  |\n\nwarning: unreachable expression\n --> /tmp/.tmpgExW9A/main.rs:1:595\n  |\n1 | ...ctorial (20) } ; if n <= 1 { { return 1 } ((n as i64)) * safe_factorial (n - 1) } } fn main () { { let sqrt1 = safe_sqrt (16f64) ; { l...\n  |                                   --------   ^^^^^^^^^^^^^^^^^^^^^^^^^^^^^^^^^^^^^ unreachable expression\n  |                                   |\n  |                                   any code following this expression is unreachable\n  |\n  = note: `#[warn(unreachable_code)]` on by default\n\nerror[E0317]: `if` may be missing an `else` clause\n --> /tmp/.tmpgExW9A/main.rs:1:570\n  |\n1 | ...-> i64 { if n < 0 { println ! (\"Error: Factorial undefined for negative numbers\") ; return 0 } ; if n > 20 { println ! (\"Error: Factorial too large, computing factorial(20)\") ; return safe_factorial (20) } ; if n <= 1 { { return 1 } ((n as i64)) * safe_factorial (n - 1) } } ...\n  |       --- expected `i64` because of this return type                                                                                                                                                               ^^^^^^^^^^^^^^^^^^^^^^^^^^^^^^^^^^^^^^^^^^^^^^^^^^^^^^^^^^^^^^^^ expected `i64`, found `()`\n  |\n  = note: `if` expressions without `else` evaluate to `()`\n  = help: consider adding an `else` block that evaluates to the expected type\n\nerror: aborting due to 1 previous error; 2 warnings emitted\n\nFor more information about this error, try `rustc --explain E0317`.\n\nError: Compilation failed:\nwarning: unnecessary braces around block return value\n --> /tmp/.tmpgExW9A/main.rs:1:582\n  |\n1 | ...factorial(20)\") ; return safe_factorial (20) } ; if n <= 1 { { return 1 } ((n as i64)) * safe_factorial (n - 1) } } fn main () { { let...\n  |                                                                 ^^        ^^\n  |\n  = note: `#[warn(unused_braces)]` on by default\nhelp: remove these braces\n  |\n1 - fn safe_sqrt (x : f64) -> f64 { if x < 0f64 { println ! (\"Error: Cannot compute square root of negative number\") ; return 0f64 } ; let mut guess = x / 2f64 ; let mut i = 0 ; while i < 10 { { if guess * guess > x - 0.01f64 && guess * guess < x + 0.01f64 { return guess } ; guess = (guess + x / guess) / 2f64 ; i = i + 1 } } ; guess } fn safe_factorial (n : i32) -> i64 { if n < 0 { println ! (\"Error: Factorial undefined for negative numbers\") ; return 0 } ; if n > 20 { println ! (\"Error: Factorial too large, computing factorial(20)\") ; return safe_factorial (20) } ; if n <= 1 { { return 1 } ((n as i64)) * safe_factorial (n - 1) } } fn main () { { let sqrt1 = safe_sqrt (16f64) ; { let sqrt2 = safe_sqrt (- 4f64) ; let fact1 = safe_factorial (5) ; let fact2 = safe_factorial (- 3) ; let fact3 = safe_factorial (25) ; println ! (\"{} {:?} {:?}\" , \"Square roots: {:.2}, {:.2}\" , sqrt1 , sqrt2) ; println ! (\"Factorials: {}, {}, {}\" , fact1 , fact2 , fact3) } } }\n1 + fn safe_sqrt (x : f64) -> f64 { if x < 0f64 { println ! (\"Error: Cannot compute square root of negative number\") ; return 0f64 } ; let mut guess = x / 2f64 ; let mut i = 0 ; while i < 10 { { if guess * guess > x - 0.01f64 && guess * guess < x + 0.01f64 { return guess } ; guess = (guess + x / guess) / 2f64 ; i = i + 1 } } ; guess } fn safe_factorial (n : i32) -> i64 { if n < 0 { println ! (\"Error: Factorial undefined for negative numbers\") ; return 0 } ; if n > 20 { println ! (\"Error: Factorial too large, computing factorial(20)\") ; return safe_factorial (20) } ; if n <= 1 { return 1 ((n as i64)) * safe_factorial (n - 1) } } fn main () { { let sqrt1 = safe_sqrt (16f64) ; { let sqrt2 = safe_sqrt (- 4f64) ; let fact1 = safe_factorial (5) ; let fact2 = safe_factorial (- 3) ; let fact3 = safe_factorial (25) ; println ! (\"{} {:?} {:?}\" , \"Square roots: {:.2}, {:.2}\" , sqrt1 , sqrt2) ; println ! (\"Factorials: {}, {}, {}\" , fact1 , fact2 , fact3) } } }\n  |\n\nwarning: unreachable expression\n --> /tmp/.tmpgExW9A/main.rs:1:595\n  |\n1 | ...ctorial (20) } ; if n <= 1 { { return 1 } ((n as i64)) * safe_factorial (n - 1) } } fn main () { { let sqrt1 = safe_sqrt (16f64) ; { l...\n  |                                   --------   ^^^^^^^^^^^^^^^^^^^^^^^^^^^^^^^^^^^^^ unreachable expression\n  |                                   |\n  |                                   any code following this expression is unreachable\n  |\n  = note: `#[warn(unreachable_code)]` on by default\n\nerror[E0317]: `if` may be missing an `else` clause\n --> /tmp/.tmpgExW9A/main.rs:1:570\n  |\n1 | ...-> i64 { if n < 0 { println ! (\"Error: Factorial undefined for negative numbers\") ; return 0 } ; if n > 20 { println ! (\"Error: Factorial too large, computing factorial(20)\") ; return safe_factorial (20) } ; if n <= 1 { { return 1 } ((n as i64)) * safe_factorial (n - 1) } } ...\n  |       --- expected `i64` because of this return type                                                                                                                                                               ^^^^^^^^^^^^^^^^^^^^^^^^^^^^^^^^^^^^^^^^^^^^^^^^^^^^^^^^^^^^^^^^ expected `i64`, found `()`\n  |\n  = note: `if` expressions without `else` evaluate to `()`\n  = help: consider adding an `else` block that evaluates to the expected type\n\nerror: aborting due to 1 previous error; 2 warnings emitted\n\nFor more information about this error, try `rustc --explain E0317`.\n\n",
          "errorCategory": "UNKNOWN",
          "rootCause": "Unknown error - needs manual investigation"
=======
          "line_number": 77,
          "code": "fun multiply(x: i32, y: i32) -> i32 {\n    x * y\n}\n\nfun main() {\n    let product = multiply(6, 7);\n    println(product);\n}",
          "passed": true,
          "status": "working"
>>>>>>> d5900f26
        },
        {
          "file": "src/ch03-00-functions-tdd.md",
          "example_number": 4,
<<<<<<< HEAD
          "line_number": 143,
          "code": "fun safe_array_access(arr: [i32; 5], index: i32) -> i32 {\n    if index < 0 {\n        println(\"Error: Array index cannot be negative\");\n        return arr[0]; // Return first element as default\n    }\n    \n    if index >= 5 {\n        println(\"Error: Array index {} out of bounds\", index);\n        return arr[4]; // Return last element as default\n    }\n    \n    arr[index]\n}\n\nfun find_maximum_safe(numbers: [i32; 5]) -> i32 {\n    let mut max = numbers[0];\n    let mut i = 1;\n    \n    while i < 5 {\n        if numbers[i] > max {\n            max = numbers[i];\n        }\n        i = i + 1;\n    }\n    \n    max\n}\n\nfun main() {\n    let data = [10, 25, 5, 30, 15];\n    \n    let val1 = safe_array_access(data, 2);\n    let val2 = safe_array_access(data, -1);\n    let val3 = safe_array_access(data, 10);\n    \n    let maximum = find_maximum_safe(data);\n    \n    println(\"Values: {}, {}, {}\", val1, val2, val3);\n    println(\"Maximum: {}\", maximum);\n}",
          "passed": false,
          "status": "broken",
          "error": "✗ Compilation failed: Failed to parse Ruchy source\nError: Failed to parse Ruchy source\n\nCaused by:\n    Expected RightBrace, found If\n",
          "errorCategory": "UNKNOWN",
          "rootCause": "Unknown error - needs manual investigation"
=======
          "line_number": 100,
          "code": "fun square(n: i32) -> i32 {\n    n * n\n}\n\nfun sum_of_squares(a: i32, b: i32) -> i32 {\n    square(a) + square(b)\n}\n\nfun main() {\n    let result = sum_of_squares(3, 4);\n    println(result);\n}",
          "passed": true,
          "status": "working"
>>>>>>> d5900f26
        },
        {
          "file": "src/ch03-00-functions-tdd.md",
          "example_number": 5,
          "line_number": 127,
          "code": "// Example function definition\nfun calculate_area(length: i32, width: i32) -> i32 {\n    length * width\n}\n\nfun main() {\n    let area = calculate_area(5, 3);\n    println(area);  // Output: 15\n}",
          "passed": true,
          "status": "working"
        },
        {
          "file": "src/ch03-00-functions-tdd.md",
          "example_number": 6,
<<<<<<< HEAD
          "line_number": 229,
          "code": "fun get_config_value(config_name: &str) -> i32 {\n    // Simulate configuration lookup\n    if config_name == \"timeout\" {\n        return 30;\n    } else if config_name == \"retries\" {\n        return 3;\n    } else {\n        println(\"Warning: Unknown config '{}', using default\", config_name);\n        return 0; // Safe default\n    }\n}\n\nfun initialize_system() -> bool {\n    let timeout = get_config_value(\"timeout\");\n    let retries = get_config_value(\"retries\");\n    let unknown = get_config_value(\"unknown_setting\");\n    \n    println(\"System configuration:\");\n    println(\"  Timeout: {} seconds\", timeout);\n    println(\"  Retries: {} attempts\", retries);\n    println(\"  Unknown: {} (default)\", unknown);\n    \n    // Validate configuration\n    if timeout <= 0 {\n        println(\"Error: Invalid timeout configuration\");\n        return false;\n    }\n    \n    if retries < 0 {\n        println(\"Error: Invalid retry configuration\");\n        return false;\n    }\n    \n    println(\"✅ System initialized successfully\");\n    return true;\n}\n\nfun main() {\n    let initialized = initialize_system();\n    \n    if initialized {\n        println(\"System ready for operation\");\n    } else {\n        println(\"System initialization failed\");\n    }\n}",
          "passed": false,
          "status": "broken",
          "error": "✗ Compilation failed: Failed to parse Ruchy source\nError: Failed to parse Ruchy source\n\nCaused by:\n    Expected RightBrace, found LineComment(\" Simulate configuration lookup\")\n",
          "errorCategory": "UNKNOWN",
          "rootCause": "Unknown error - needs manual investigation"
=======
          "line_number": 167,
          "code": "fun calculate(x: i32, y: i32) -> i32 {\n    x * 2 + y * 3\n}",
          "passed": true,
          "status": "working"
>>>>>>> d5900f26
        },
        {
          "file": "src/ch03-00-functions-tdd.md",
          "example_number": 7,
<<<<<<< HEAD
          "line_number": 281,
          "code": "fun sanitize_username(username: &str) -> String {\n    // Check for null or empty\n    if username.len() == 0 {\n        println(\"Error: Username cannot be empty\");\n        return String::from(\"anonymous\");\n    }\n    \n    // Check length limits\n    if username.len() < 3 {\n        println(\"Error: Username too short, minimum 3 characters\");\n        return String::from(\"user123\");\n    }\n    \n    if username.len() > 20 {\n        println(\"Warning: Username truncated to 20 characters\");\n        return username.chars().take(20).collect();\n    }\n    \n    // Return sanitized username\n    username.to_string()\n}\n\nfun validate_email(email: &str) -> bool {\n    // Basic email validation\n    if email.len() == 0 {\n        println(\"Error: Email cannot be empty\");\n        return false;\n    }\n    \n    if !email.contains('@') {\n        println(\"Error: Invalid email format - missing @\");\n        return false;\n    }\n    \n    if !email.contains('.') {\n        println(\"Error: Invalid email format - missing domain\");\n        return false;\n    }\n    \n    return true;\n}\n\nfun create_user_account(username: &str, email: &str) -> bool {\n    println(\"Creating user account...\");\n    \n    let safe_username = sanitize_username(username);\n    let valid_email = validate_email(email);\n    \n    if !valid_email {\n        println(\"❌ Account creation failed: Invalid email\");\n        return false;\n    }\n    \n    println(\"✅ Account created for user: {}\", safe_username);\n    return true;\n}\n\nfun main() {\n    let success1 = create_user_account(\"john_doe\", \"john@example.com\");\n    let success2 = create_user_account(\"\", \"invalid-email\");\n    let success3 = create_user_account(\"ab\", \"test@domain.co.uk\");\n    \n    println(\"Account creation results: {}, {}, {}\", success1, success2, success3);\n}",
=======
          "line_number": 196,
          "code": "fun calculate(input: i32) -> i32 {\n    input * 2\n}",
>>>>>>> d5900f26
          "passed": true,
          "status": "working"
        },
        {
          "file": "src/ch03-00-functions-tdd.md",
          "example_number": 8,
<<<<<<< HEAD
          "line_number": 349,
          "code": "fun parse_positive_integer(input: &str) -> i32 {\n    // Simulate string to integer conversion\n    let mut result = 0;\n    let mut i = 0;\n    let chars = input.as_bytes();\n    \n    if input.len() == 0 {\n        println(\"Error: Empty input, using 0\");\n        return 0;\n    }\n    \n    // Check for negative sign\n    if chars[0] == b'-' {\n        println(\"Error: Negative numbers not allowed, using 0\");\n        return 0;\n    }\n    \n    // Simple digit parsing (simplified for example)\n    while i < input.len() {\n        let ch = chars[i];\n        if ch >= b'0' && ch <= b'9' {\n            let digit = (ch - b'0') as i32;\n            result = result * 10 + digit;\n        } else {\n            println(\"Error: Invalid character in number, stopping at {}\", result);\n            break;\n        }\n        i = i + 1;\n    }\n    \n    // Validate range\n    if result > 1000 {\n        println(\"Warning: Value {} too large, capping at 1000\", result);\n        return 1000;\n    }\n    \n    result\n}\n\nfun calculate_score(correct: &str, total: &str) -> f64 {\n    let correct_num = parse_positive_integer(correct);\n    let total_num = parse_positive_integer(total);\n    \n    if total_num == 0 {\n        println(\"Error: Cannot calculate score with zero total\");\n        return 0.0;\n    }\n    \n    if correct_num > total_num {\n        println(\"Error: Correct answers cannot exceed total\");\n        return 0.0;\n    }\n    \n    (correct_num as f64) / (total_num as f64) * 100.0\n}\n\nfun main() {\n    let score1 = calculate_score(\"8\", \"10\");\n    let score2 = calculate_score(\"abc\", \"10\");\n    let score3 = calculate_score(\"15\", \"10\");\n    let score4 = calculate_score(\"5\", \"0\");\n    \n    println(\"Scores: {:.1}%, {:.1}%, {:.1}%, {:.1}%\", score1, score2, score3, score4);\n}",
          "passed": false,
          "status": "broken",
          "error": "\nthread 'main' panicked at /home/noah/.cargo/registry/src/index.crates.io-1949cf8c6b5b557f/ruchy-3.89.0/src/backend/transpiler/expressions.rs:40:18:\ninternal error: entered unreachable code\nnote: run with `RUST_BACKTRACE=1` environment variable to display a backtrace\n",
          "errorCategory": "UNKNOWN",
          "rootCause": "Unknown error - needs manual investigation"
        },
        {
          "file": "src/ch17-00-error-handling-robustness.md",
          "example_number": 9,
          "line_number": 419,
          "code": "fun test_division_error_handling() {\n    println(\"Testing division error handling...\");\n    \n    // Test normal case\n    let result1 = safe_divide(10, 2);\n    if result1 == 5 {\n        println(\"✅ Normal division test passed\");\n    } else {\n        println(\"❌ Normal division test failed\");\n    }\n    \n    // Test division by zero\n    let result2 = safe_divide(10, 0);\n    if result2 == 0 {\n        println(\"✅ Division by zero handling passed\");\n    } else {\n        println(\"❌ Division by zero handling failed\");\n    }\n    \n    // Test negative numbers\n    let result3 = safe_divide(-10, 2);\n    if result3 == -5 {\n        println(\"✅ Negative number handling passed\");\n    } else {\n        println(\"❌ Negative number handling failed\");\n    }\n}\n\nfun test_input_validation() {\n    println(\"Testing input validation...\");\n    \n    // Test valid age\n    let age1 = validate_age(25);\n    if age1 == 25 {\n        println(\"✅ Valid age test passed\");\n    } else {\n        println(\"❌ Valid age test failed\");\n    }\n    \n    // Test negative age\n    let age2 = validate_age(-5);\n    if age2 == 0 {\n        println(\"✅ Negative age handling passed\");\n    } else {\n        println(\"❌ Negative age handling failed\");\n    }\n    \n    // Test extreme age\n    let age3 = validate_age(200);\n    if age3 == 150 {\n        println(\"✅ Extreme age handling passed\");\n    } else {\n        println(\"❌ Extreme age handling failed\");\n    }\n}\n\nfun main() {\n    test_division_error_handling();\n    println(\"\");\n    test_input_validation();\n    println(\"\");\n    println(\"🎉 Error handling tests complete!\");\n}",
          "passed": false,
          "status": "broken",
          "error": "✗ Compilation failed: Compilation failed:\nerror[E0425]: cannot find function `safe_divide` in this scope\n --> /tmp/.tmpjlW2z1/main.rs:1:103\n  |\n1 | ...ing division error handling...\") ; let result1 = safe_divide (10 , 2) ; if result1 == 5 { println ! (\"✅ Normal division test passed\") }...\n  |                                                     ^^^^^^^^^^^ not found in this scope\n\nerror[E0425]: cannot find function `safe_divide` in this scope\n --> /tmp/.tmpjlW2z1/main.rs:1:259\n  |\n1 | ... Normal division test failed\") } ; let result2 = safe_divide (10 , 0) ; if result2 == 0 { println ! (\"✅ Division by zero handling passed...\n  |                                                      ^^^^^^^^^^^ not found in this scope\n\nerror[E0425]: cannot find function `safe_divide` in this scope\n --> /tmp/.tmpjlW2z1/main.rs:1:425\n  |\n1 | ...sion by zero handling failed\") } ; let result3 = safe_divide (- 10 , 2) ; if result3 == - 5 { println ! (\"✅ Negative number handling pa...\n  |                                                     ^^^^^^^^^^^ not found in this scope\n\nerror[E0425]: cannot find function `validate_age` in this scope\n --> /tmp/.tmpjlW2z1/main.rs:1:666\n  |\n1 | ...n ! (\"Testing input validation...\") ; let age1 = validate_age (25) ; if age1 == 25 { println ! (\"✅ Valid age test passed\") } else { pri...\n  |                                                     ^^^^^^^^^^^^ not found in this scope\n\nerror[E0425]: cannot find function `validate_age` in this scope\n --> /tmp/.tmpjlW2z1/main.rs:1:802\n  |\n1 | ...tln ! (\"❌ Valid age test failed\") } ; let age2 = validate_age (- 5) ; if age2 == 0 { println ! (\"✅ Negative age handling passed\") } else...\n  |                                                      ^^^^^^^^^^^^ not found in this scope\n\nerror[E0425]: cannot find function `validate_age` in this scope\n --> /tmp/.tmpjlW2z1/main.rs:1:952\n  |\n1 | ...\"❌ Negative age handling failed\") } ; let age3 = validate_age (200) ; if age3 == 150 { println ! (\"✅ Extreme age handling passed\") } els...\n  |                                                      ^^^^^^^^^^^^ not found in this scope\n\nerror: aborting due to 6 previous errors\n\nFor more information about this error, try `rustc --explain E0425`.\n\nError: Compilation failed:\nerror[E0425]: cannot find function `safe_divide` in this scope\n --> /tmp/.tmpjlW2z1/main.rs:1:103\n  |\n1 | ...ing division error handling...\") ; let result1 = safe_divide (10 , 2) ; if result1 == 5 { println ! (\"✅ Normal division test passed\") }...\n  |                                                     ^^^^^^^^^^^ not found in this scope\n\nerror[E0425]: cannot find function `safe_divide` in this scope\n --> /tmp/.tmpjlW2z1/main.rs:1:259\n  |\n1 | ... Normal division test failed\") } ; let result2 = safe_divide (10 , 0) ; if result2 == 0 { println ! (\"✅ Division by zero handling passed...\n  |                                                      ^^^^^^^^^^^ not found in this scope\n\nerror[E0425]: cannot find function `safe_divide` in this scope\n --> /tmp/.tmpjlW2z1/main.rs:1:425\n  |\n1 | ...sion by zero handling failed\") } ; let result3 = safe_divide (- 10 , 2) ; if result3 == - 5 { println ! (\"✅ Negative number handling pa...\n  |                                                     ^^^^^^^^^^^ not found in this scope\n\nerror[E0425]: cannot find function `validate_age` in this scope\n --> /tmp/.tmpjlW2z1/main.rs:1:666\n  |\n1 | ...n ! (\"Testing input validation...\") ; let age1 = validate_age (25) ; if age1 == 25 { println ! (\"✅ Valid age test passed\") } else { pri...\n  |                                                     ^^^^^^^^^^^^ not found in this scope\n\nerror[E0425]: cannot find function `validate_age` in this scope\n --> /tmp/.tmpjlW2z1/main.rs:1:802\n  |\n1 | ...tln ! (\"❌ Valid age test failed\") } ; let age2 = validate_age (- 5) ; if age2 == 0 { println ! (\"✅ Negative age handling passed\") } else...\n  |                                                      ^^^^^^^^^^^^ not found in this scope\n\nerror[E0425]: cannot find function `validate_age` in this scope\n --> /tmp/.tmpjlW2z1/main.rs:1:952\n  |\n1 | ...\"❌ Negative age handling failed\") } ; let age3 = validate_age (200) ; if age3 == 150 { println ! (\"✅ Extreme age handling passed\") } els...\n  |                                                      ^^^^^^^^^^^^ not found in this scope\n\nerror: aborting due to 6 previous errors\n\nFor more information about this error, try `rustc --explain E0425`.\n\n",
          "errorCategory": "UNKNOWN",
          "rootCause": "Unknown error - needs manual investigation"
        },
        {
          "file": "src/ch17-00-error-handling-robustness.md",
          "example_number": 10,
          "line_number": 488,
          "code": "fun log_error(component: &str, message: &str) {\n    println(\"[ERROR] {}: {}\", component, message);\n}\n\nfun log_warning(component: &str, message: &str) {\n    println(\"[WARN] {}: {}\", component, message);\n}\n\nfun log_info(component: &str, message: &str) {\n    println(\"[INFO] {}: {}\", component, message);\n}\n\nfun process_user_data(user_id: i32, data: &str) -> bool {\n    log_info(\"DataProcessor\", \"Starting user data processing\");\n    \n    // Validate user ID\n    if user_id <= 0 {\n        log_error(\"DataProcessor\", \"Invalid user ID provided\");\n        return false;\n    }\n    \n    // Validate data\n    if data.len() == 0 {\n        log_error(\"DataProcessor\", \"Empty data received\");\n        return false;\n    }\n    \n    if data.len() > 1000 {\n        log_warning(\"DataProcessor\", \"Data size exceeds recommended limit\");\n    }\n    \n    // Simulate processing\n    log_info(\"DataProcessor\", \"Processing data for user\");\n    \n    // Simulate potential failure\n    if user_id == 999 {\n        log_error(\"DataProcessor\", \"Processing failed for user 999\");\n        return false;\n    }\n    \n    log_info(\"DataProcessor\", \"Data processing completed successfully\");\n    return true;\n}\n\nfun main() {\n    let results = [\n        process_user_data(123, \"valid_data\"),\n        process_user_data(0, \"invalid_user\"),\n        process_user_data(456, \"\"),\n        process_user_data(999, \"test_data\")\n    ];\n    \n    let mut successful = 0;\n    let mut i = 0;\n    \n    while i < 4 {\n        if results[i] {\n            successful = successful + 1;\n        }\n        i = i + 1;\n    }\n    \n    println(\"\");\n    println(\"Summary: {}/4 operations successful\", successful);\n}",
=======
          "line_number": 206,
          "code": "fun combine(a: i32, b: i32, c: i32) -> i32 {\n    a + b + c\n}",
>>>>>>> d5900f26
          "passed": true,
          "status": "working"
        },
        {
          "file": "src/ch03-00-functions-tdd.md",
          "example_number": 9,
          "line_number": 216,
          "code": "fun helper(x: i32) -> i32 {\n    x * x\n}\n\nfun main_calculation(n: i32) -> i32 {\n    helper(n) + helper(n + 1)\n}",
          "passed": true,
          "status": "working"
        }
      ]
    },
    "ch14-00-toolchain-mastery-tdd": {
      "chapter": "ch14-00-toolchain-mastery-tdd",
      "total_examples": 4,
      "working_examples": 4,
      "failing_examples": 0,
      "examples": [
        {
          "file": "src/ch14-00-toolchain-mastery-tdd.md",
          "example_number": 1,
          "line_number": 54,
          "code": "fun greet(name: String) -> String {\n    \"Hello, \" + name + \"!\"\n}\n\nfun main() {\n    let message = greet(\"Ruchy Developer\");\n    println(message);\n}",
          "passed": true,
          "status": "working"
        },
        {
          "file": "src/ch14-00-toolchain-mastery-tdd.md",
          "example_number": 2,
          "line_number": 90,
          "code": "// calculator_test.ruchy\nfun add(a: i32, b: i32) -> i32 {\n    a + b\n}\n\nfun test_addition() {\n    let result = add(2, 3);\n    assert_eq(result, 5);\n    println(\"Addition test passed\");\n}\n\nfun main() {\n    test_addition();\n}",
          "passed": true,
          "status": "working"
        },
        {
          "file": "src/ch14-00-toolchain-mastery-tdd.md",
          "example_number": 3,
          "line_number": 228,
          "code": "fun calculate_factorial(n: i32) -> i32 {\n    if n <= 1 {\n        1\n    } else {\n        n * calculate_factorial(n - 1)\n    }\n}\n\nfun main() {\n    let result = calculate_factorial(10);\n    println(result);\n}",
          "passed": true,
          "status": "working"
        },
        {
          "file": "src/ch14-00-toolchain-mastery-tdd.md",
          "example_number": 4,
          "line_number": 500,
          "code": "fun fibonacci_recursive(n: i32) -> i32 {\n    if n <= 1 {\n        n\n    } else {\n        fibonacci_recursive(n - 1) + fibonacci_recursive(n - 2)\n    }\n}\n\nfun fibonacci_iterative(n: i32) -> i32 {\n    let mut a = 0;\n    let mut b = 1;\n    let mut i = 0;\n    \n    while i < n {\n        let temp = a + b;\n        a = b;\n        b = temp;\n        i = i + 1;\n    }\n    \n    a\n}\n\nfun main() {\n    let result1 = fibonacci_recursive(10);\n    let result2 = fibonacci_iterative(10);\n    println(result1);\n    println(result2);\n}",
          "passed": true,
          "status": "working"
        }
      ]
    },
    "ch15-00-binary-compilation-deployment": {
      "chapter": "ch15-00-binary-compilation-deployment",
      "total_examples": 3,
      "working_examples": 3,
      "failing_examples": 0,
      "examples": [
        {
          "file": "src/ch15-00-binary-compilation-deployment.md",
          "example_number": 1,
          "line_number": 23,
          "code": "fun main() {\n    println(\"Hello from compiled Ruchy!\");\n}",
          "passed": true,
          "status": "working"
        },
        {
          "file": "src/ch15-00-binary-compilation-deployment.md",
          "example_number": 2,
          "line_number": 58,
          "code": "fun main() {\n    let data = vec![1, 2, 3, 4, 5, 6, 7, 8, 9, 10];\n    \n    let sum = calculate_sum(&data);\n    let avg = calculate_average(&data);\n    let max = find_maximum(&data);\n    \n    println(\"Data Analysis Results:\");\n    println(\"Sum: {}\", sum);\n    println(\"Average: {:.2}\", avg);\n    println(\"Maximum: {}\", max);\n}\n\nfun calculate_sum(data: &Vec<i32>) -> i32 {\n    let mut total = 0;\n    let mut i = 0;\n    while i < data.len() {\n        total = total + data[i];\n        i = i + 1;\n    }\n    total\n}\n\nfun calculate_average(data: &Vec<i32>) -> f64 {\n    let sum = calculate_sum(data);\n    (sum as f64) / (data.len() as f64)\n}\n\nfun find_maximum(data: &Vec<i32>) -> i32 {\n    let mut max = data[0];\n    let mut i = 1;\n    while i < data.len() {\n        if data[i] > max {\n            max = data[i];\n        }\n        i = i + 1;\n    }\n    max\n}",
          "passed": true,
          "status": "working"
        },
        {
          "file": "src/ch15-00-binary-compilation-deployment.md",
          "example_number": 3,
          "line_number": 110,
          "code": "fun main() {\n    println(\"Mathematical Functions Demo\");\n    \n    let n = 10;\n    println(\"Factorial of {}: {}\", n, factorial(n));\n    \n    let x = 25;\n    println(\"Square root of {}: {}\", x, integer_sqrt(x));\n    \n    let a = 48;\n    let b = 18;\n    println(\"GCD of {} and {}: {}\", a, b, gcd(a, b));\n}\n\nfun factorial(n: i32) -> i64 {\n    if n <= 1 {\n        1\n    } else {\n        (n as i64) * factorial(n - 1)\n    }\n}\n\nfun integer_sqrt(n: i32) -> i32 {\n    if n < 2 {\n        return n;\n    }\n    \n    let mut x = n / 2;\n    let mut prev = 0;\n    \n    while x != prev {\n        prev = x;\n        x = (x + n / x) / 2;\n    }\n    \n    x\n}\n\nfun gcd(mut a: i32, mut b: i32) -> i32 {\n    while b != 0 {\n        let temp = b;\n        b = a % b;\n        a = temp;\n    }\n    a\n}",
          "passed": true,
          "status": "working"
        }
      ]
    },
    "appendix-b-ruchy-vs-julia": {
      "chapter": "appendix-b-ruchy-vs-julia",
      "total_examples": 4,
      "working_examples": 3,
      "failing_examples": 1,
      "examples": [
        {
          "file": "src/appendix-b-ruchy-vs-julia.md",
          "example_number": 1,
          "line_number": 325,
          "code": "# All types determined at runtime\nfun compute(x, y) {\n    let result = x + y      // Type checked at runtime\n    result * 2              // Type checked again\n}\n\ncompute(1, 2)               // Value::Integer operations\ncompute(1.0, 2.0)           // Value::Float operations\ncompute(\"a\", \"b\")           // Value::String operations",
          "passed": true,
          "status": "working"
        },
        {
          "file": "src/appendix-b-ruchy-vs-julia.md",
          "example_number": 2,
          "line_number": 713,
          "code": "# CLI tool for log processing\nfun process_logs(file) {\n    let lines = read_file(file).split(\"\\n\")\n    lines.filter(|l| l.contains(\"ERROR\"))\n         .map(|l| parse_log(l))\n         .foreach(|log| println(log.format()))\n}\n\n# Compiles to 2MB binary\n# ruchy compile log-processor.ruchy -o logproc\n# Ship single ./logproc file",
          "passed": true,
          "status": "working"
        },
        {
<<<<<<< HEAD
          "file": "src/ch05-00-control-flow-tdd.md",
          "example_number": 15,
          "line_number": 343,
          "code": "fun main() {\n    let df = DataFrame::from_csv(\"sales.csv\");\n    \n    // Filter based on conditions\n    if df.rows() > 0 {\n        let high_value = df.filter(|row| {\n            if row[\"amount\"] > 1000 {\n                row[\"status\"] == \"active\"\n            } else {\n                false\n            }\n        });\n        \n        println(\"Found {} high-value active sales\", high_value.rows());\n    } else {\n        println(\"No data to process\");\n    }\n}",
          "passed": false,
          "status": "broken",
          "error": "✗ Compilation failed: Compilation failed:\nerror[E0433]: failed to resolve: use of unresolved module or unlinked crate `polars`\n --> /tmp/.tmpwmD4Gn/main.rs:1:23\n  |\n1 | fn main () { let df = polars :: prelude :: CsvReader :: from_path (\"sales.csv\") . expect (\"Failed to open CSV file\") . finish () . expect...\n  |                       ^^^^^^ use of unresolved module or unlinked crate `polars`\n  |\n  = help: you might be missing a crate named `polars`\n\nerror: aborting due to 1 previous error\n\nFor more information about this error, try `rustc --explain E0433`.\n\nError: Compilation failed:\nerror[E0433]: failed to resolve: use of unresolved module or unlinked crate `polars`\n --> /tmp/.tmpwmD4Gn/main.rs:1:23\n  |\n1 | fn main () { let df = polars :: prelude :: CsvReader :: from_path (\"sales.csv\") . expect (\"Failed to open CSV file\") . finish () . expect...\n  |                       ^^^^^^ use of unresolved module or unlinked crate `polars`\n  |\n  = help: you might be missing a crate named `polars`\n\nerror: aborting due to 1 previous error\n\nFor more information about this error, try `rustc --explain E0433`.\n\n",
          "errorCategory": "UNKNOWN",
          "rootCause": "Unknown error - needs manual investigation"
        },
        {
          "file": "src/ch05-00-control-flow-tdd.md",
          "example_number": 16,
          "line_number": 365,
          "code": "fun main() {\n    let df = DataFrame::from_csv(\"inventory.csv\");\n    \n    // Process each row with for loop\n    for row in df.iter_rows() {\n        if row[\"quantity\"] < 10 {\n            println(\"Low stock alert: {} ({})\", row[\"product\"], row[\"quantity\"]);\n        }\n    }\n    \n    // Conditional aggregation\n    let mut total = 0.0;\n    for value in df[\"price\"].iter() {\n        if value > 0.0 {\n            total = total + value;\n        }\n    }\n    println(\"Total positive prices: {}\", total);\n}",
          "passed": false,
          "status": "broken",
          "error": "✗ Compilation failed: Compilation failed:\nerror[E0433]: failed to resolve: use of unresolved module or unlinked crate `polars`\n --> /tmp/.tmpFYmxBg/main.rs:1:23\n  |\n1 | fn main () { let df = polars :: prelude :: CsvReader :: from_path (\"inventory.csv\") . expect (\"Failed to open CSV file\") . finish () . ex...\n  |                       ^^^^^^ use of unresolved module or unlinked crate `polars`\n  |\n  = help: you might be missing a crate named `polars`\n\nwarning: unnecessary braces around block return value\n --> /tmp/.tmpFYmxBg/main.rs:1:204\n  |\n1 | ... { { if row . get (\"quantity\") . cloned () . unwrap_or_else (|| panic ! (\"Key not found\")) < 10 { println ! (\"Low stock alert: {} ({})\" , row . get (\"product\") . cloned () . unwrap_or_else (|| panic ! (\"Key not found\")) , row . get (\"quantity\") . cloned () . unwrap_or_else (|| panic ! (\"Key not found\"))) } } } ...\n  |       ^^                                                                                                                                                                                                                                                                                                              ^^\n  |\n  = note: `#[warn(unused_braces)]` on by default\nhelp: remove these braces\n  |\n1 - fn main () { let df = polars :: prelude :: CsvReader :: from_path (\"inventory.csv\") . expect (\"Failed to open CSV file\") . finish () . expect (\"Failed to read CSV file\") ; for row in df . iter_rows () { { if row . get (\"quantity\") . cloned () . unwrap_or_else (|| panic ! (\"Key not found\")) < 10 { println ! (\"Low stock alert: {} ({})\" , row . get (\"product\") . cloned () . unwrap_or_else (|| panic ! (\"Key not found\")) , row . get (\"quantity\") . cloned () . unwrap_or_else (|| panic ! (\"Key not found\"))) } } } ; let mut total = 0f64 ; for value in df . get (\"price\") . cloned () . unwrap_or_else (|| panic ! (\"Key not found\")) . iter () { { if value > 0f64 { total = total + value } } } ; println ! (\"Total positive prices: {}\" , total) ; }\n1 + fn main () { let df = polars :: prelude :: CsvReader :: from_path (\"inventory.csv\") . expect (\"Failed to open CSV file\") . finish () . expect (\"Failed to read CSV file\") ; for row in df . iter_rows () { if row . get (\"quantity\") . cloned () . unwrap_or_else (|| panic ! (\"Key not found\")) < 10 { println ! (\"Low stock alert: {} ({})\" , row . get (\"product\") . cloned () . unwrap_or_else (|| panic ! (\"Key not found\")) , row . get (\"quantity\") . cloned () . unwrap_or_else (|| panic ! (\"Key not found\"))) } } ; let mut total = 0f64 ; for value in df . get (\"price\") . cloned () . unwrap_or_else (|| panic ! (\"Key not found\")) . iter () { { if value > 0f64 { total = total + value } } } ; println ! (\"Total positive prices: {}\" , total) ; }\n  |\n\nwarning: unnecessary braces around block return value\n --> /tmp/.tmpFYmxBg/main.rs:1:642\n  |\n1 | ... (|| panic ! (\"Key not found\")) . iter () { { if value > 0f64 { total = total + value } } } ; println ! (\"Total positive prices: {}\" ,...\n  |                                                ^^                                         ^^\n  |\nhelp: remove these braces\n  |\n1 - fn main () { let df = polars :: prelude :: CsvReader :: from_path (\"inventory.csv\") . expect (\"Failed to open CSV file\") . finish () . expect (\"Failed to read CSV file\") ; for row in df . iter_rows () { { if row . get (\"quantity\") . cloned () . unwrap_or_else (|| panic ! (\"Key not found\")) < 10 { println ! (\"Low stock alert: {} ({})\" , row . get (\"product\") . cloned () . unwrap_or_else (|| panic ! (\"Key not found\")) , row . get (\"quantity\") . cloned () . unwrap_or_else (|| panic ! (\"Key not found\"))) } } } ; let mut total = 0f64 ; for value in df . get (\"price\") . cloned () . unwrap_or_else (|| panic ! (\"Key not found\")) . iter () { { if value > 0f64 { total = total + value } } } ; println ! (\"Total positive prices: {}\" , total) ; }\n1 + fn main () { let df = polars :: prelude :: CsvReader :: from_path (\"inventory.csv\") . expect (\"Failed to open CSV file\") . finish () . expect (\"Failed to read CSV file\") ; for row in df . iter_rows () { { if row . get (\"quantity\") . cloned () . unwrap_or_else (|| panic ! (\"Key not found\")) < 10 { println ! (\"Low stock alert: {} ({})\" , row . get (\"product\") . cloned () . unwrap_or_else (|| panic ! (\"Key not found\")) , row . get (\"quantity\") . cloned () . unwrap_or_else (|| panic ! (\"Key not found\"))) } } } ; let mut total = 0f64 ; for value in df . get (\"price\") . cloned () . unwrap_or_else (|| panic ! (\"Key not found\")) . iter () { if value > 0f64 { total = total + value } } ; println ! (\"Total positive prices: {}\" , total) ; }\n  |\n\nerror: aborting due to 1 previous error; 2 warnings emitted\n\nFor more information about this error, try `rustc --explain E0433`.\n\nError: Compilation failed:\nerror[E0433]: failed to resolve: use of unresolved module or unlinked crate `polars`\n --> /tmp/.tmpFYmxBg/main.rs:1:23\n  |\n1 | fn main () { let df = polars :: prelude :: CsvReader :: from_path (\"inventory.csv\") . expect (\"Failed to open CSV file\") . finish () . ex...\n  |                       ^^^^^^ use of unresolved module or unlinked crate `polars`\n  |\n  = help: you might be missing a crate named `polars`\n\nwarning: unnecessary braces around block return value\n --> /tmp/.tmpFYmxBg/main.rs:1:204\n  |\n1 | ... { { if row . get (\"quantity\") . cloned () . unwrap_or_else (|| panic ! (\"Key not found\")) < 10 { println ! (\"Low stock alert: {} ({})\" , row . get (\"product\") . cloned () . unwrap_or_else (|| panic ! (\"Key not found\")) , row . get (\"quantity\") . cloned () . unwrap_or_else (|| panic ! (\"Key not found\"))) } } } ...\n  |       ^^                                                                                                                                                                                                                                                                                                              ^^\n  |\n  = note: `#[warn(unused_braces)]` on by default\nhelp: remove these braces\n  |\n1 - fn main () { let df = polars :: prelude :: CsvReader :: from_path (\"inventory.csv\") . expect (\"Failed to open CSV file\") . finish () . expect (\"Failed to read CSV file\") ; for row in df . iter_rows () { { if row . get (\"quantity\") . cloned () . unwrap_or_else (|| panic ! (\"Key not found\")) < 10 { println ! (\"Low stock alert: {} ({})\" , row . get (\"product\") . cloned () . unwrap_or_else (|| panic ! (\"Key not found\")) , row . get (\"quantity\") . cloned () . unwrap_or_else (|| panic ! (\"Key not found\"))) } } } ; let mut total = 0f64 ; for value in df . get (\"price\") . cloned () . unwrap_or_else (|| panic ! (\"Key not found\")) . iter () { { if value > 0f64 { total = total + value } } } ; println ! (\"Total positive prices: {}\" , total) ; }\n1 + fn main () { let df = polars :: prelude :: CsvReader :: from_path (\"inventory.csv\") . expect (\"Failed to open CSV file\") . finish () . expect (\"Failed to read CSV file\") ; for row in df . iter_rows () { if row . get (\"quantity\") . cloned () . unwrap_or_else (|| panic ! (\"Key not found\")) < 10 { println ! (\"Low stock alert: {} ({})\" , row . get (\"product\") . cloned () . unwrap_or_else (|| panic ! (\"Key not found\")) , row . get (\"quantity\") . cloned () . unwrap_or_else (|| panic ! (\"Key not found\"))) } } ; let mut total = 0f64 ; for value in df . get (\"price\") . cloned () . unwrap_or_else (|| panic ! (\"Key not found\")) . iter () { { if value > 0f64 { total = total + value } } } ; println ! (\"Total positive prices: {}\" , total) ; }\n  |\n\nwarning: unnecessary braces around block return value\n --> /tmp/.tmpFYmxBg/main.rs:1:642\n  |\n1 | ... (|| panic ! (\"Key not found\")) . iter () { { if value > 0f64 { total = total + value } } } ; println ! (\"Total positive prices: {}\" ,...\n  |                                                ^^                                         ^^\n  |\nhelp: remove these braces\n  |\n1 - fn main () { let df = polars :: prelude :: CsvReader :: from_path (\"inventory.csv\") . expect (\"Failed to open CSV file\") . finish () . expect (\"Failed to read CSV file\") ; for row in df . iter_rows () { { if row . get (\"quantity\") . cloned () . unwrap_or_else (|| panic ! (\"Key not found\")) < 10 { println ! (\"Low stock alert: {} ({})\" , row . get (\"product\") . cloned () . unwrap_or_else (|| panic ! (\"Key not found\")) , row . get (\"quantity\") . cloned () . unwrap_or_else (|| panic ! (\"Key not found\"))) } } } ; let mut total = 0f64 ; for value in df . get (\"price\") . cloned () . unwrap_or_else (|| panic ! (\"Key not found\")) . iter () { { if value > 0f64 { total = total + value } } } ; println ! (\"Total positive prices: {}\" , total) ; }\n1 + fn main () { let df = polars :: prelude :: CsvReader :: from_path (\"inventory.csv\") . expect (\"Failed to open CSV file\") . finish () . expect (\"Failed to read CSV file\") ; for row in df . iter_rows () { { if row . get (\"quantity\") . cloned () . unwrap_or_else (|| panic ! (\"Key not found\")) < 10 { println ! (\"Low stock alert: {} ({})\" , row . get (\"product\") . cloned () . unwrap_or_else (|| panic ! (\"Key not found\")) , row . get (\"quantity\") . cloned () . unwrap_or_else (|| panic ! (\"Key not found\"))) } } } ; let mut total = 0f64 ; for value in df . get (\"price\") . cloned () . unwrap_or_else (|| panic ! (\"Key not found\")) . iter () { if value > 0f64 { total = total + value } } ; println ! (\"Total positive prices: {}\" , total) ; }\n  |\n\nerror: aborting due to 1 previous error; 2 warnings emitted\n\nFor more information about this error, try `rustc --explain E0433`.\n\n",
=======
          "file": "src/appendix-b-ruchy-vs-julia.md",
          "example_number": 3,
          "line_number": 744,
          "code": "# deploy.ruchy - Production inference in Ruchy\nlet model = parse_json(read_file(\"model.json\"))\nfun predict(input) {\n    model.apply(input)  // Fast inference\n}\n\n// Compile to 2MB binary for edge deployment",
          "passed": false,
          "status": "broken",
          "error": "Error: Evaluation error: Runtime error: Failed to read file 'model.json': No such file or directory (os error 2)\n",
>>>>>>> d5900f26
          "errorCategory": "UNKNOWN",
          "rootCause": "Unknown error - needs manual investigation"
        },
        {
<<<<<<< HEAD
          "file": "src/ch05-00-control-flow-tdd.md",
          "example_number": 17,
          "line_number": 388,
          "code": "fun main() {\n    let df = DataFrame::from_csv(\"customers.csv\");\n    \n    for row in df.iter_rows() {\n        let category = match row[\"total_purchases\"] {\n            v if v > 10000 => \"Platinum\",\n            v if v > 5000 => \"Gold\",\n            v if v > 1000 => \"Silver\",\n            _ => \"Bronze\"\n        };\n        \n        println(\"Customer {} is {} tier\", row[\"name\"], category);\n    }\n}",
          "passed": false,
          "status": "broken",
          "error": "✗ Compilation failed: Compilation failed:\nerror[E0433]: failed to resolve: use of unresolved module or unlinked crate `polars`\n --> /tmp/.tmpGH6hUW/main.rs:1:23\n  |\n1 | fn main () { let df = polars :: prelude :: CsvReader :: from_path (\"customers.csv\") . expect (\"Failed to open CSV file\") . finish () . ex...\n  |                       ^^^^^^ use of unresolved module or unlinked crate `polars`\n  |\n  = help: you might be missing a crate named `polars`\n\nwarning: unnecessary braces around block return value\n --> /tmp/.tmpGH6hUW/main.rs:1:204\n  |\n1 | ... { { { let category = match row . get (\"total_purchases\") . cloned () . unwrap_or_else (|| panic ! (\"Key not found\")) { v if v > 10000 => \"Platinum\" , v if v > 5000 => \"Gold\" , v if v > 1000 => \"Silver\" , _ => \"Bronze\" , } ; println ! (\"Customer {} is {} tier\" , row . get (\"name\") . cloned () . unwrap_or_else (|| panic ! (\"Key not found\")) , category) } } } ; }\n  |       ^^                                                                                                                                                                                                                                                                                                                                                              ^^\n  |\n  = note: `#[warn(unused_braces)]` on by default\nhelp: remove these braces\n  |\n1 - fn main () { let df = polars :: prelude :: CsvReader :: from_path (\"customers.csv\") . expect (\"Failed to open CSV file\") . finish () . expect (\"Failed to read CSV file\") ; for row in df . iter_rows () { { { let category = match row . get (\"total_purchases\") . cloned () . unwrap_or_else (|| panic ! (\"Key not found\")) { v if v > 10000 => \"Platinum\" , v if v > 5000 => \"Gold\" , v if v > 1000 => \"Silver\" , _ => \"Bronze\" , } ; println ! (\"Customer {} is {} tier\" , row . get (\"name\") . cloned () . unwrap_or_else (|| panic ! (\"Key not found\")) , category) } } } ; }\n1 + fn main () { let df = polars :: prelude :: CsvReader :: from_path (\"customers.csv\") . expect (\"Failed to open CSV file\") . finish () . expect (\"Failed to read CSV file\") ; for row in df . iter_rows () { { let category = match row . get (\"total_purchases\") . cloned () . unwrap_or_else (|| panic ! (\"Key not found\")) { v if v > 10000 => \"Platinum\" , v if v > 5000 => \"Gold\" , v if v > 1000 => \"Silver\" , _ => \"Bronze\" , } ; println ! (\"Customer {} is {} tier\" , row . get (\"name\") . cloned () . unwrap_or_else (|| panic ! (\"Key not found\")) , category) } } ; }\n  |\n\nerror: aborting due to 1 previous error; 1 warning emitted\n\nFor more information about this error, try `rustc --explain E0433`.\n\nError: Compilation failed:\nerror[E0433]: failed to resolve: use of unresolved module or unlinked crate `polars`\n --> /tmp/.tmpGH6hUW/main.rs:1:23\n  |\n1 | fn main () { let df = polars :: prelude :: CsvReader :: from_path (\"customers.csv\") . expect (\"Failed to open CSV file\") . finish () . ex...\n  |                       ^^^^^^ use of unresolved module or unlinked crate `polars`\n  |\n  = help: you might be missing a crate named `polars`\n\nwarning: unnecessary braces around block return value\n --> /tmp/.tmpGH6hUW/main.rs:1:204\n  |\n1 | ... { { { let category = match row . get (\"total_purchases\") . cloned () . unwrap_or_else (|| panic ! (\"Key not found\")) { v if v > 10000 => \"Platinum\" , v if v > 5000 => \"Gold\" , v if v > 1000 => \"Silver\" , _ => \"Bronze\" , } ; println ! (\"Customer {} is {} tier\" , row . get (\"name\") . cloned () . unwrap_or_else (|| panic ! (\"Key not found\")) , category) } } } ; }\n  |       ^^                                                                                                                                                                                                                                                                                                                                                              ^^\n  |\n  = note: `#[warn(unused_braces)]` on by default\nhelp: remove these braces\n  |\n1 - fn main () { let df = polars :: prelude :: CsvReader :: from_path (\"customers.csv\") . expect (\"Failed to open CSV file\") . finish () . expect (\"Failed to read CSV file\") ; for row in df . iter_rows () { { { let category = match row . get (\"total_purchases\") . cloned () . unwrap_or_else (|| panic ! (\"Key not found\")) { v if v > 10000 => \"Platinum\" , v if v > 5000 => \"Gold\" , v if v > 1000 => \"Silver\" , _ => \"Bronze\" , } ; println ! (\"Customer {} is {} tier\" , row . get (\"name\") . cloned () . unwrap_or_else (|| panic ! (\"Key not found\")) , category) } } } ; }\n1 + fn main () { let df = polars :: prelude :: CsvReader :: from_path (\"customers.csv\") . expect (\"Failed to open CSV file\") . finish () . expect (\"Failed to read CSV file\") ; for row in df . iter_rows () { { let category = match row . get (\"total_purchases\") . cloned () . unwrap_or_else (|| panic ! (\"Key not found\")) { v if v > 10000 => \"Platinum\" , v if v > 5000 => \"Gold\" , v if v > 1000 => \"Silver\" , _ => \"Bronze\" , } ; println ! (\"Customer {} is {} tier\" , row . get (\"name\") . cloned () . unwrap_or_else (|| panic ! (\"Key not found\")) , category) } } ; }\n  |\n\nerror: aborting due to 1 previous error; 1 warning emitted\n\nFor more information about this error, try `rustc --explain E0433`.\n\n",
          "errorCategory": "UNKNOWN",
          "rootCause": "Unknown error - needs manual investigation"
=======
          "file": "src/appendix-b-ruchy-vs-julia.md",
          "example_number": 4,
          "line_number": 755,
          "code": "// frontend CLI tool (Ruchy)\nfun fetch_data(endpoint) {\n    http_get(endpoint)\n}\n\n// Processes data locally, sends to Julia server",
          "passed": true,
          "status": "working"
>>>>>>> d5900f26
        }
      ]
    },
    "ch01-02-hello-world": {
      "chapter": "ch01-02-hello-world",
      "total_examples": 8,
      "working_examples": 5,
      "failing_examples": 3,
      "examples": [
        {
          "file": "src/ch01-02-hello-world.md",
          "example_number": 1,
          "line_number": 30,
          "code": "fun main() {\n    println(\"Hello, World!\");\n}",
          "passed": true,
          "status": "working"
        },
        {
          "file": "src/ch01-02-hello-world.md",
          "example_number": 2,
          "line_number": 86,
          "code": "fun main() {\n    println(\"Hello\", \"World\", \"from\", \"Ruchy\");\n}",
          "passed": true,
          "status": "working"
        },
        {
          "file": "src/ch01-02-hello-world.md",
          "example_number": 3,
          "line_number": 108,
          "code": "fun main() {\n    let name = \"Alice\";\n\n    // Multiple arguments (comma-separated)\n    println(\"Hello,\", name);\n\n    // String concatenation with +\n    println(\"Hello, \" + name + \"!\");\n\n    // F-string interpolation (modern, clean syntax)\n    println(f\"Hello, {name}!\");\n}",
          "passed": true,
          "status": "working"
        },
        {
          "file": "src/ch01-02-hello-world.md",
          "example_number": 4,
          "line_number": 145,
          "code": "fun main() {\n    println(\"The answer is\", 42);\n    println(\"Pi is approximately\", 3.14159);\n    println(\"Is Ruchy awesome?\", true);\n}",
          "passed": true,
          "status": "working"
        },
        {
          "file": "src/ch01-02-hello-world.md",
          "example_number": 5,
<<<<<<< HEAD
          "line_number": 136,
          "code": "fun main() {\n    let outer = 100;\n    // outer is accessible here\n    println(outer);\n}\n// outer is NOT accessible here",
          "passed": false,
          "status": "broken",
          "error": "✗ Compilation failed: Failed to parse Ruchy source\nError: Failed to parse Ruchy source\n\nCaused by:\n    Unexpected end of input - expected expression\n",
          "errorCategory": "UNKNOWN",
          "rootCause": "Unknown error - needs manual investigation"
=======
          "line_number": 170,
          "code": "// ❌ This won't work - intentional error example\n// println(Hello, World!);\n//\n\n// Always use quotes for literal text.\n\nfun main() {\n    // ✅ Correct way:\n    println(\"Hello, World!\");\n}",
          "passed": true,
          "status": "working"
>>>>>>> d5900f26
        },
        {
          "file": "src/ch01-02-hello-world.md",
          "example_number": 6,
<<<<<<< HEAD
          "line_number": 163,
          "code": "fun main() {\n    let value1 = 10;\n    let value2 = 20;\n    let result = value1 + value2;\n    println(result);  // Output: 30\n}",
          "passed": false,
          "status": "broken",
          "error": "✗ Compilation failed: Failed to parse Ruchy source\nError: Failed to parse Ruchy source\n\nCaused by:\n    Expected RightBrace, found Let\n",
          "errorCategory": "UNKNOWN",
          "rootCause": "Unknown error - needs manual investigation"
=======
          "line_number": 190,
          "code": "// ❌ Quotes don't match - intentional error example\n// println(\"Hello, World!');\n//\n\n// Use either \"...\" or '...' but be consistent.\n\nfun main() {\n    // ✅ Correct way:\n    println(\"Hello, World!\");\n}",
          "passed": true,
          "status": "working"
>>>>>>> d5900f26
        },
        {
          "file": "src/ch01-02-hello-world.md",
          "example_number": 7,
<<<<<<< HEAD
          "line_number": 173,
          "code": "fun main() {\n    let initial_value = 100;\n    let factor = 2;\n    let adjustment = 50;\n    let divisor = 3;\n    \n    let step1 = initial_value * factor;\n    let step2 = step1 + adjustment;\n    let final_result = step2 / divisor;\n    \n    println(final_result);  // Output: 83\n}",
          "passed": false,
          "status": "broken",
          "error": "✗ Compilation failed: Failed to parse Ruchy source\nError: Failed to parse Ruchy source\n\nCaused by:\n    Expected RightBrace, found Let\n",
          "errorCategory": "UNKNOWN",
          "rootCause": "Unknown error - needs manual investigation"
=======
          "line_number": 210,
          "code": "// ❌ Wrong capitalization - intentional error example\n// PrintLn(\"Hello, World!\");\n//\n\n\nfun main() {\n    // ✅ Correct way:\n    println(\"Hello, World!\");\n}",
          "passed": true,
          "status": "working"
>>>>>>> d5900f26
        },
        {
          "file": "src/ch01-02-hello-world.md",
          "example_number": 8,
          "line_number": 236,
          "code": "fun main() {\n    println(\"Hello, World!\");\n}",
          "passed": true,
          "status": "working"
        }
      ]
    },
<<<<<<< HEAD
    "ch19-00-structs-oop": {
      "chapter": "ch19-00-structs-oop",
      "total_examples": 9,
      "working_examples": 0,
      "failing_examples": 9,
=======
    "ch16-00-testing-quality-assurance": {
      "chapter": "ch16-00-testing-quality-assurance",
      "total_examples": 7,
      "working_examples": 7,
      "failing_examples": 0,
>>>>>>> d5900f26
      "examples": [
        {
          "file": "src/ch16-00-testing-quality-assurance.md",
          "example_number": 1,
<<<<<<< HEAD
          "line_number": 17,
          "code": "struct Point {\n    x: i32,\n    y: i32\n}\n\n// Create an instance\nlet p = Point { x: 10, y: 20 }\nprintln(p.x)  // 10\nprintln(p.y)  // 20",
          "passed": false,
          "status": "broken",
          "error": "✗ Compilation failed: Failed to parse Ruchy source\nError: Failed to parse Ruchy source\n\nCaused by:\n    Unexpected end of input - expected expression\n",
          "errorCategory": "UNKNOWN",
          "rootCause": "Unknown error - needs manual investigation"
=======
          "line_number": 23,
          "code": "fun add_numbers(a: i32, b: i32) -> i32 {\n    a + b\n}\n\nfun main() {\n    // Basic functionality test\n    let result = add_numbers(5, 3);\n    assert_eq(result, 8, \"Addition should work correctly\");\n    \n    println(\"✅ All tests passed!\");\n}",
          "passed": true,
          "status": "working"
>>>>>>> d5900f26
        },
        {
          "file": "src/ch16-00-testing-quality-assurance.md",
          "example_number": 2,
<<<<<<< HEAD
          "line_number": 33,
          "code": "struct Person {\n    name: String,\n    age: i32,\n    height: f64\n}\n\nlet alice = Person {\n    name: \"Alice\",\n    age: 30,\n    height: 5.6\n}\n\nprintln(alice.name)    // Alice\nprintln(alice.age)     // 30\nprintln(alice.height)  // 5.6",
          "passed": false,
          "status": "broken",
          "error": "✗ Compilation failed: Failed to parse Ruchy source\nError: Failed to parse Ruchy source\n\nCaused by:\n    Unexpected end of input - expected expression\n",
          "errorCategory": "UNKNOWN",
          "rootCause": "Unknown error - needs manual investigation"
=======
          "line_number": 62,
          "code": "fun factorial(n: i32) -> i32 {\n    if n <= 1 {\n        1\n    } else {\n        n * factorial(n - 1)\n    }\n}\n\nfun test_factorial_base_cases() {\n    assert_eq(factorial(0), 1, \"0! should equal 1\");\n    assert_eq(factorial(1), 1, \"1! should equal 1\");\n    println(\"✅ Base cases pass\");\n}\n\nfun test_factorial_recursive_cases() {\n    assert_eq(factorial(3), 6, \"3! should equal 6\");\n    assert_eq(factorial(4), 24, \"4! should equal 24\");\n    assert_eq(factorial(5), 120, \"5! should equal 120\");\n    println(\"✅ Recursive cases pass\");\n}\n\nfun main() {\n    test_factorial_base_cases();\n    test_factorial_recursive_cases();\n    println(\"🎉 All factorial tests passed!\");\n}",
          "passed": true,
          "status": "working"
>>>>>>> d5900f26
        },
        {
          "file": "src/ch16-00-testing-quality-assurance.md",
          "example_number": 3,
<<<<<<< HEAD
          "line_number": 55,
          "code": "struct Counter {\n    count: i32\n}\n\nlet mut c = Counter { count: 0 }\nprintln(c.count)  // 0\n\n// Field mutation now works!\nc.count = 5\nprintln(c.count)  // 5\n\nc.count = c.count + 1\nprintln(c.count)  // 6",
          "passed": false,
          "status": "broken",
          "error": "✗ Compilation failed: Failed to parse Ruchy source\nError: Failed to parse Ruchy source\n\nCaused by:\n    Unexpected end of input - expected expression\n",
          "errorCategory": "UNKNOWN",
          "rootCause": "Unknown error - needs manual investigation"
=======
          "line_number": 92,
          "code": "fun safe_divide(a: i32, b: i32) -> i32 {\n    if b == 0 {\n        println(\"Error: Division by zero\");\n        return 0;\n    }\n    a / b\n}\n\nfun test_division_normal_cases() {\n    assert_eq(safe_divide(10, 2), 5, \"Normal division should work\");\n    assert_eq(safe_divide(15, 3), 5, \"Another normal case\");\n    println(\"✅ Normal division tests pass\");\n}\n\nfun test_division_error_cases() {\n    // Test division by zero handling\n    let result = safe_divide(10, 0);\n    assert_eq(result, 0, \"Division by zero should return 0\");\n    println(\"✅ Error handling tests pass\");\n}\n\nfun main() {\n    test_division_normal_cases();\n    test_division_error_cases();\n    println(\"🎉 All division tests passed!\");\n}",
          "passed": true,
          "status": "working"
>>>>>>> d5900f26
        },
        {
          "file": "src/ch16-00-testing-quality-assurance.md",
          "example_number": 4,
<<<<<<< HEAD
          "line_number": 79,
          "code": "struct Node {\n    value: i32,\n    next: Option<Node>\n}\n\n// Leaf node\nlet leaf = Node {\n    value: 3,\n    next: None\n}\n\n// Node with a child\nlet parent = Node {\n    value: 1,\n    next: Some(leaf)\n}\n\nprintln(parent.value)  // 1",
          "passed": false,
          "status": "broken",
          "error": "✗ Compilation failed: Failed to parse Ruchy source\nError: Failed to parse Ruchy source\n\nCaused by:\n    Unexpected end of input - expected expression\n",
          "errorCategory": "UNKNOWN",
          "rootCause": "Unknown error - needs manual investigation"
        },
        {
          "file": "src/ch19-00-structs-oop.md",
          "example_number": 5,
          "line_number": 108,
          "code": "struct Config {\n    debug: bool,\n    port: i32,\n    host: String\n}\n\nlet default_config = Config {\n    debug: false,\n    port: 8080,\n    host: \"localhost\"\n}\n\n// Create a new config with some fields changed\nlet prod_config = Config {\n    debug: false,\n    port: 443,\n    host: \"production.com\"\n}\n\nprintln(prod_config.port)  // 443",
          "passed": false,
          "status": "broken",
          "error": "✗ Compilation failed: Failed to parse Ruchy source\nError: Failed to parse Ruchy source\n\nCaused by:\n    Unexpected end of input - expected expression\n",
          "errorCategory": "UNKNOWN",
          "rootCause": "Unknown error - needs manual investigation"
=======
          "line_number": 122,
          "code": "fun absolute_value(x: i32) -> i32 {\n    if x < 0 {\n        -x\n    } else {\n        x\n    }\n}\n\nfun test_absolute_value_properties() {\n    // Property: abs(x) >= 0 for all x\n    let test_values = [5, -3, 0, 100, -50];\n    let mut i = 0;\n    \n    while i < 5 {\n        let x = test_values[i];\n        let abs_x = absolute_value(x);\n        \n        // Property 1: Result is always non-negative\n        assert(abs_x >= 0, \"Absolute value must be non-negative\");\n        \n        // Property 2: abs(abs(x)) == abs(x) (idempotent)\n        assert_eq(absolute_value(abs_x), abs_x, \"Absolute value should be idempotent\");\n        \n        i = i + 1;\n    }\n    \n    println(\"✅ Property tests pass\");\n}\n\nfun main() {\n    test_absolute_value_properties();\n    println(\"🎉 All property tests passed!\");\n}",
          "passed": true,
          "status": "working"
        },
        {
          "file": "src/ch16-00-testing-quality-assurance.md",
          "example_number": 5,
          "line_number": 244,
          "code": "// File: calculator_test.ruchy\n\n// Implementation functions being tested\nfun add(a: i32, b: i32) -> i32 {\n    a + b\n}\n\nfun multiply(a: i32, b: i32) -> i32 {\n    a * b\n}\n\n// Test functions\nfun test_addition() {\n    assert_eq(add(2, 3), 5, \"Basic addition\");\n    assert_eq(add(-1, 1), 0, \"Adding negative numbers\");\n    assert_eq(add(0, 0), 0, \"Adding zeros\");\n    println(\"✅ Addition tests pass\");\n}\n\nfun test_multiplication() {\n    assert_eq(multiply(3, 4), 12, \"Basic multiplication\");\n    assert_eq(multiply(-2, 3), -6, \"Negative multiplication\");\n    assert_eq(multiply(0, 100), 0, \"Multiply by zero\");\n    println(\"✅ Multiplication tests pass\");\n}\n\nfun run_all_tests() {\n    test_addition();\n    test_multiplication();\n    println(\"🎉 Calculator test suite complete!\");\n}\n\nfun main() {\n    run_all_tests();\n}",
          "passed": true,
          "status": "working"
>>>>>>> d5900f26
        },
        {
          "file": "src/ch16-00-testing-quality-assurance.md",
          "example_number": 6,
<<<<<<< HEAD
          "line_number": 135,
          "code": "struct Settings {\n    theme: String = \"dark\",\n    font_size: i32 = 14,\n    auto_save: bool = true\n}\n\n// Use all defaults\nlet default_settings = Settings {}\nprintln(default_settings.theme)      // dark\nprintln(default_settings.font_size)  // 14\n\n// Override specific fields\nlet custom = Settings {\n    font_size: 16\n}\nprintln(custom.font_size)  // 16\nprintln(custom.theme)      // dark (default)",
          "passed": false,
          "status": "broken",
          "error": "✗ Compilation failed: Failed to parse Ruchy source\nError: Failed to parse Ruchy source\n\nCaused by:\n    Unexpected end of input - expected expression\n",
          "errorCategory": "UNKNOWN",
          "rootCause": "Unknown error - needs manual investigation"
        },
        {
          "file": "src/ch19-00-structs-oop.md",
          "example_number": 7,
          "line_number": 159,
          "code": "struct BankAccount {\n    pub owner: String,       // Public field\n    balance: f64,           // Private field (default)\n    pub(crate) id: i32      // Crate-visible field\n}\n\nlet account = BankAccount {\n    owner: \"Alice\",\n    balance: 1000.0,\n    id: 123\n}\n\nprintln(account.owner)  // OK - public field\n// println(account.balance)  // Error - private field",
          "passed": false,
          "status": "broken",
          "error": "✗ Compilation failed: Failed to parse Ruchy source\nError: Failed to parse Ruchy source\n\nCaused by:\n    Expected field name in struct\n",
          "errorCategory": "UNKNOWN",
          "rootCause": "Unknown error - needs manual investigation"
        },
        {
          "file": "src/ch19-00-structs-oop.md",
          "example_number": 8,
          "line_number": 180,
          "code": "struct Task {\n    id: i32,\n    title: String,\n    completed: bool\n}\n\nlet tasks = [\n    Task { id: 1, title: \"Write docs\", completed: false },\n    Task { id: 2, title: \"Review PR\", completed: true },\n    Task { id: 3, title: \"Fix bug\", completed: false }\n]\n\n// Count completed tasks\nlet mut completed_count = 0\nfor task in tasks {\n    if task.completed {\n        completed_count = completed_count + 1\n    }\n}\nprintln(completed_count)  // 1",
          "passed": false,
          "status": "broken",
          "error": "✗ Compilation failed: Failed to parse Ruchy source\nError: Failed to parse Ruchy source\n\nCaused by:\n    Unexpected end of input - expected expression\n",
          "errorCategory": "UNKNOWN",
          "rootCause": "Unknown error - needs manual investigation"
        },
        {
          "file": "src/ch19-00-structs-oop.md",
          "example_number": 9,
          "line_number": 207,
          "code": "// PLANNED FEATURE - Not yet working\nmatch point {\n    Point { x: 0, y: 0 } => println(\"Origin\"),\n    Point { x: 0, y } => println(\"On Y axis\"),\n    Point { x, y: 0 } => println(\"On X axis\"),\n    Point { x, y } => println(\"General point\")\n}",
          "passed": false,
          "status": "broken",
          "error": "✗ Compilation failed: Compilation failed:\nerror[E0425]: cannot find value `point` in this scope\n --> /tmp/.tmpiXDJpZ/main.rs:1:33\n  |\n1 | fn main () { let result = match point { Point { x : 0 , y : 0 } => println ! (\"Origin\") , Point { x : 0 , y } => println ! (\"On Y axis\") ...\n  |                                 ^^^^^ not found in this scope\n\nerror[E0422]: cannot find struct, variant or union type `Point` in this scope\n --> /tmp/.tmpiXDJpZ/main.rs:1:41\n  |\n1 | fn main () { let result = match point { Point { x : 0 , y : 0 } => println ! (\"Origin\") , Point { x : 0 , y } => println ! (\"On Y axis\") ...\n  |                                         ^^^^^ not found in this scope\n\nerror[E0422]: cannot find struct, variant or union type `Point` in this scope\n --> /tmp/.tmpiXDJpZ/main.rs:1:91\n  |\n1 | fn main () { let result = match point { Point { x : 0 , y : 0 } => println ! (\"Origin\") , Point { x : 0 , y } => println ! (\"On Y axis\") ...\n  |                                                                                           ^^^^^ not found in this scope\n\nerror[E0422]: cannot find struct, variant or union type `Point` in this scope\n --> /tmp/.tmpiXDJpZ/main.rs:1:140\n  |\n1 | ... , Point { x : 0 , y } => println ! (\"On Y axis\") , Point { x , y : 0 } => println ! (\"On X axis\") , Point { x , y } => println ! (\"Ge...\n  |                                                        ^^^^^ not found in this scope\n\nerror[E0422]: cannot find struct, variant or union type `Point` in this scope\n --> /tmp/.tmpiXDJpZ/main.rs:1:189\n  |\n1 | ... , Point { x , y : 0 } => println ! (\"On X axis\") , Point { x , y } => println ! (\"General point\") , } ; if std :: any :: type_name_of...\n  |                                                        ^^^^^ not found in this scope\n\nerror: aborting due to 5 previous errors\n\nSome errors have detailed explanations: E0422, E0425.\nFor more information about an error, try `rustc --explain E0422`.\n\nError: Compilation failed:\nerror[E0425]: cannot find value `point` in this scope\n --> /tmp/.tmpiXDJpZ/main.rs:1:33\n  |\n1 | fn main () { let result = match point { Point { x : 0 , y : 0 } => println ! (\"Origin\") , Point { x : 0 , y } => println ! (\"On Y axis\") ...\n  |                                 ^^^^^ not found in this scope\n\nerror[E0422]: cannot find struct, variant or union type `Point` in this scope\n --> /tmp/.tmpiXDJpZ/main.rs:1:41\n  |\n1 | fn main () { let result = match point { Point { x : 0 , y : 0 } => println ! (\"Origin\") , Point { x : 0 , y } => println ! (\"On Y axis\") ...\n  |                                         ^^^^^ not found in this scope\n\nerror[E0422]: cannot find struct, variant or union type `Point` in this scope\n --> /tmp/.tmpiXDJpZ/main.rs:1:91\n  |\n1 | fn main () { let result = match point { Point { x : 0 , y : 0 } => println ! (\"Origin\") , Point { x : 0 , y } => println ! (\"On Y axis\") ...\n  |                                                                                           ^^^^^ not found in this scope\n\nerror[E0422]: cannot find struct, variant or union type `Point` in this scope\n --> /tmp/.tmpiXDJpZ/main.rs:1:140\n  |\n1 | ... , Point { x : 0 , y } => println ! (\"On Y axis\") , Point { x , y : 0 } => println ! (\"On X axis\") , Point { x , y } => println ! (\"Ge...\n  |                                                        ^^^^^ not found in this scope\n\nerror[E0422]: cannot find struct, variant or union type `Point` in this scope\n --> /tmp/.tmpiXDJpZ/main.rs:1:189\n  |\n1 | ... , Point { x , y : 0 } => println ! (\"On X axis\") , Point { x , y } => println ! (\"General point\") , } ; if std :: any :: type_name_of...\n  |                                                        ^^^^^ not found in this scope\n\nerror: aborting due to 5 previous errors\n\nSome errors have detailed explanations: E0422, E0425.\nFor more information about an error, try `rustc --explain E0422`.\n\n",
          "errorCategory": "UNKNOWN",
          "rootCause": "Unknown error - needs manual investigation"
=======
          "line_number": 283,
          "code": "fun fibonacci(n: i32) -> i32 {\n    if n <= 1 {\n        n\n    } else {\n        fibonacci(n - 1) + fibonacci(n - 2)\n    }\n}\n\nfun test_fibonacci_performance() {\n    // Test reasonable performance expectations\n    let start_time = get_time_ms(); // Placeholder - actual timing would need stdlib\n    let result = fibonacci(20);\n    let end_time = get_time_ms();\n    \n    assert_eq(result, 6765, \"Fibonacci(20) should equal 6765\");\n    \n    // Performance assertion (conceptual)\n    let duration = end_time - start_time;\n    assert(duration < 1000, \"Fibonacci(20) should complete within 1 second\");\n    \n    println(\"✅ Performance test passes\");\n}\n\nfun main() {\n    test_fibonacci_performance();\n}",
          "passed": true,
          "status": "working"
        },
        {
          "file": "src/ch16-00-testing-quality-assurance.md",
          "example_number": 8,
          "line_number": 403,
          "code": "fun gcd(a: i32, b: i32) -> i32 {\n    if b == 0 {\n        a\n    } else {\n        gcd(b, a % b)\n    }\n}\n\n// Property: gcd(a, b) divides both a and b\nfun test_gcd_properties() {\n    let a = 48;\n    let b = 18;\n    let result = gcd(a, b);\n    \n    // Property verification\n    assert_eq(a % result, 0, \"GCD should divide first number\");\n    assert_eq(b % result, 0, \"GCD should divide second number\");\n    assert_eq(result, 6, \"GCD(48, 18) should equal 6\");\n    \n    println(\"✅ GCD properties verified\");\n}\n\nfun main() {\n    test_gcd_properties();\n}",
          "passed": true,
          "status": "working"
        }
      ]
    },
    "ch21-00-professional-tooling-tdd": {
      "chapter": "ch21-00-professional-tooling-tdd",
      "total_examples": 1,
      "working_examples": 1,
      "failing_examples": 0,
      "examples": [
        {
          "file": "src/ch21-00-professional-tooling-tdd.md",
          "example_number": 1,
          "line_number": 24,
          "code": "// test/tooling/simple_test.ruchy - ✓ VERIFIED WORKING\nfun add(a: i32, b: i32) -> i32 {\n    a + b\n}",
          "passed": true,
          "status": "working"
        }
      ]
    },
    "ch02-00-variables-types-tdd": {
      "chapter": "ch02-00-variables-types-tdd",
      "total_examples": 7,
      "working_examples": 7,
      "failing_examples": 0,
      "examples": [
        {
          "file": "src/ch02-00-variables-types-tdd.md",
          "example_number": 1,
          "line_number": 32,
          "code": "fun main() {\n    let x = 42;\n    println(x);\n}",
          "passed": true,
          "status": "working"
        },
        {
          "file": "src/ch02-00-variables-types-tdd.md",
          "example_number": 2,
          "line_number": 51,
          "code": "fun main() {\n    let name = \"Ruchy\";\n    println(name);\n}",
          "passed": true,
          "status": "working"
        },
        {
          "file": "src/ch02-00-variables-types-tdd.md",
          "example_number": 3,
          "line_number": 70,
          "code": "fun main() {\n    let x = 10;\n    let y = 20;\n    let sum = x + y;\n    println(sum);\n}",
          "passed": true,
          "status": "working"
        },
        {
          "file": "src/ch02-00-variables-types-tdd.md",
          "example_number": 4,
          "line_number": 91,
          "code": "fun main() {\n    let pi = 3.14159;\n    let radius = 5.0;\n    let area = pi * radius * radius;\n    println(area);\n}",
          "passed": true,
          "status": "working"
        },
        {
          "file": "src/ch02-00-variables-types-tdd.md",
          "example_number": 5,
          "line_number": 136,
          "code": "fun main() {\n    let outer = 100;\n    // outer is accessible here\n    println(outer);\n}\n// outer is NOT accessible here",
          "passed": true,
          "status": "working"
        },
        {
          "file": "src/ch02-00-variables-types-tdd.md",
          "example_number": 6,
          "line_number": 163,
          "code": "fun main() {\n    let value1 = 10;\n    let value2 = 20;\n    let result = value1 + value2;\n    println(result);  // Output: 30\n}",
          "passed": true,
          "status": "working"
        },
        {
          "file": "src/ch02-00-variables-types-tdd.md",
          "example_number": 7,
          "line_number": 173,
          "code": "fun main() {\n    let initial_value = 100;\n    let factor = 2;\n    let adjustment = 50;\n    let divisor = 3;\n    \n    let step1 = initial_value * factor;\n    let step2 = step1 + adjustment;\n    let final_result = step2 / divisor;\n    \n    println(final_result);  // Output: 83\n}",
          "passed": true,
          "status": "working"
>>>>>>> d5900f26
        }
      ]
    },
    "ch17-00-error-handling-robustness": {
      "chapter": "ch17-00-error-handling-robustness",
      "total_examples": 10,
<<<<<<< HEAD
      "working_examples": 6,
      "failing_examples": 4,
=======
      "working_examples": 10,
      "failing_examples": 0,
>>>>>>> d5900f26
      "examples": [
        {
          "file": "src/ch17-00-error-handling-robustness.md",
          "example_number": 1,
          "line_number": 45,
          "code": "fun safe_divide(a: i32, b: i32) -> i32 {\n    if b == 0 {\n        println(\"Error: Division by zero attempted\");\n        return 0; // Safe default\n    }\n    a / b\n}\n\nfun main() {\n    let result1 = safe_divide(10, 2);   // Normal case\n    let result2 = safe_divide(10, 0);   // Error case\n    \n    println(\"10 / 2 = {}\", result1);   // Output: 5\n    println(\"10 / 0 = {}\", result2);   // Output: 0 (safe)\n}",
          "passed": true,
          "status": "working"
        },
        {
          "file": "src/ch17-00-error-handling-robustness.md",
          "example_number": 2,
<<<<<<< HEAD
          "line_number": 69,
          "code": "fun validate_user_input(name: &str, age: i32, email: &str) -> bool {\n    // Guard clause: check for empty name\n    if name.len() == 0 {\n        println(\"Error: Name cannot be empty\");\n        return false;\n    }\n    \n    // Guard clause: check age range\n    if age < 0 || age > 150 {\n        println(\"Error: Age must be between 0 and 150\");\n        return false;\n    }\n    \n    // Guard clause: basic email validation\n    if !email.contains('@') {\n        println(\"Error: Invalid email format\");\n        return false;\n    }\n    \n    // All validations passed\n    println(\"User input is valid\");\n    return true;\n}\n\nfun create_user_profile(name: &str, age: i32, email: &str) -> &str {\n    if validate_user_input(name, age, email) {\n        println(\"Creating profile for: {}\", name);\n        return \"Profile created successfully\";\n    } else {\n        return \"Profile creation failed\";\n    }\n}\n\nfun main() {\n    let result1 = create_user_profile(\"Alice\", 25, \"alice@example.com\");\n    let result2 = create_user_profile(\"\", 30, \"bob@example.com\");\n    let result3 = create_user_profile(\"Charlie\", -5, \"charlie@example.com\");\n    \n    println(\"Result 1: {}\", result1);\n    println(\"Result 2: {}\", result2); \n    println(\"Result 3: {}\", result3);\n}",
=======
          "line_number": 87,
          "code": "fun validate_age(age: i32) -> i32 {\n    if age < 0 {\n        println(\"Error: Age cannot be negative. Using 0.\");\n        return 0;\n    }\n    \n    if age > 150 {\n        println(\"Error: Age seems unrealistic. Using 150.\");\n        return 150;\n    }\n    \n    age\n}\n\nfun calculate_retirement_year(current_age: i32) -> i32 {\n    let safe_age = validate_age(current_age);\n    let current_year = 2024; // Simplified\n    let retirement_age = 65;\n    \n    if safe_age >= retirement_age {\n        println(\"Already at retirement age\");\n        return current_year;\n    }\n    \n    current_year + (retirement_age - safe_age)\n}\n\nfun main() {\n    let year1 = calculate_retirement_year(30);\n    let year2 = calculate_retirement_year(-5);\n    let year3 = calculate_retirement_year(200);\n    \n    println(\"Retirement years: {}, {}, {}\", year1, year2, year3);\n}",
>>>>>>> d5900f26
          "passed": true,
          "status": "working"
        },
        {
          "file": "src/ch17-00-error-handling-robustness.md",
          "example_number": 3,
          "line_number": 125,
          "code": "fun safe_sqrt(x: f64) -> f64 {\n    if x < 0.0 {\n        println(\"Error: Cannot compute square root of negative number\");\n        return 0.0;\n    }\n    \n    // Simple approximation for square root\n    let mut guess = x / 2.0;\n    let mut i = 0;\n    \n    while i < 10 {\n        if guess * guess > x - 0.01 && guess * guess < x + 0.01 {\n            return guess;\n        }\n        guess = (guess + x / guess) / 2.0;\n        i = i + 1;\n    }\n    \n    guess\n}\n\nfun safe_factorial(n: i32) -> i64 {\n    if n < 0 {\n        println(\"Error: Factorial undefined for negative numbers\");\n        return 0;\n    }\n    \n    if n > 20 {\n        println(\"Error: Factorial too large, computing factorial(20)\");\n        return safe_factorial(20);\n    }\n    \n    if n <= 1 {\n        return 1;\n    }\n    \n    (n as i64) * safe_factorial(n - 1)\n}\n\nfun main() {\n    let sqrt1 = safe_sqrt(16.0);\n    let sqrt2 = safe_sqrt(-4.0);\n    \n    let fact1 = safe_factorial(5);\n    let fact2 = safe_factorial(-3);\n    let fact3 = safe_factorial(25);\n    \n    println(\"Square roots: {:.2}, {:.2}\", sqrt1, sqrt2);\n    println(\"Factorials: {}, {}, {}\", fact1, fact2, fact3);\n}",
          "passed": true,
          "status": "working"
        },
        {
          "file": "src/ch17-00-error-handling-robustness.md",
          "example_number": 4,
          "line_number": 179,
          "code": "fun safe_array_access(arr: [i32; 5], index: i32) -> i32 {\n    if index < 0 {\n        println(\"Error: Array index cannot be negative\");\n        return arr[0]; // Return first element as default\n    }\n    \n    if index >= 5 {\n        println(\"Error: Array index {} out of bounds\", index);\n        return arr[4]; // Return last element as default\n    }\n    \n    arr[index]\n}\n\nfun find_maximum_safe(numbers: [i32; 5]) -> i32 {\n    let mut max = numbers[0];\n    let mut i = 1;\n    \n    while i < 5 {\n        if numbers[i] > max {\n            max = numbers[i];\n        }\n        i = i + 1;\n    }\n    \n    max\n}\n\nfun main() {\n    let data = [10, 25, 5, 30, 15];\n    \n    let val1 = safe_array_access(data, 2);\n    let val2 = safe_array_access(data, -1);\n    let val3 = safe_array_access(data, 10);\n    \n    let maximum = find_maximum_safe(data);\n    \n    println(\"Values: {}, {}, {}\", val1, val2, val3);\n    println(\"Maximum: {}\", maximum);\n}",
          "passed": true,
          "status": "working"
        },
        {
          "file": "src/ch17-00-error-handling-robustness.md",
          "example_number": 5,
<<<<<<< HEAD
          "line_number": 236,
          "code": "fun calculate_total(prices: [i32; 5]) -> i32 {\n    let mut total = 0;  // Accumulator starts at zero\n    let mut i = 0;\n    \n    while i < 5 {\n        total = total + prices[i];  // Accumulate each value\n        i = i + 1;\n    }\n    \n    total  // Return accumulated result\n}\n\nfun find_maximum(numbers: [i32; 5]) -> i32 {\n    let mut max_value = numbers[0];  // Accumulator starts with first value\n    let mut i = 1;\n    \n    while i < 5 {\n        if numbers[i] > max_value {\n            max_value = numbers[i];  // Update accumulator if better value found\n        }\n        i = i + 1;\n    }\n    \n    max_value  // Return best value found\n}\n\nfun count_positives(numbers: [i32; 5]) -> i32 {\n    let mut count = 0;  // Counter accumulator\n    let mut i = 0;\n    \n    while i < 5 {\n        if numbers[i] > 0 {\n            count = count + 1;  // Increment counter for matches\n        }\n        i = i + 1;\n    }\n    \n    count  // Return count\n}\n\nfun main() {\n    let prices = [10, 25, 5, 15, 8];\n    let numbers = [-3, 7, -1, 12, 0];\n    \n    let total = calculate_total(prices);\n    let maximum = find_maximum(prices);\n    let positive_count = count_positives(numbers);\n    \n    println(\"Total: {}\", total);\n    println(\"Maximum: {}\", maximum);\n    println(\"Positive numbers: {}\", positive_count);\n}",
          "passed": false,
          "status": "broken",
          "error": "✗ Compilation failed: Failed to parse Ruchy source\nError: Failed to parse Ruchy source\n\nCaused by:\n    Expected RightBrace, found Let\n",
          "errorCategory": "UNKNOWN",
          "rootCause": "Unknown error - needs manual investigation"
=======
          "line_number": 225,
          "code": "fun unreliable_operation(attempt: i32) -> bool {\n    // Simulate an operation that fails sometimes\n    if attempt < 3 {\n        println(\"Operation failed on attempt {}\", attempt);\n        return false;\n    }\n    println(\"Operation succeeded on attempt {}\", attempt);\n    return true;\n}\n\nfun retry_with_limit(max_attempts: i32) -> bool {\n    let mut attempt = 1;\n    \n    while attempt <= max_attempts {\n        println(\"Attempting operation (try {})\", attempt);\n        \n        if unreliable_operation(attempt) {\n            return true;\n        }\n        \n        attempt = attempt + 1;\n    }\n    \n    println(\"Error: Operation failed after {} attempts\", max_attempts);\n    return false;\n}\n\nfun main() {\n    let success = retry_with_limit(5);\n    \n    if success {\n        println(\"✅ Operation completed successfully\");\n    } else {\n        println(\"❌ Operation failed after all retries\");\n    }\n}",
          "passed": true,
          "status": "working"
>>>>>>> d5900f26
        },
        {
          "file": "src/ch17-00-error-handling-robustness.md",
          "example_number": 6,
<<<<<<< HEAD
          "line_number": 293,
          "code": "fun process_order_state(current_state: &str, action: &str) -> &str {\n    if current_state == \"pending\" {\n        if action == \"pay\" {\n            println(\"Payment received, order confirmed\");\n            return \"confirmed\";\n        } else if action == \"cancel\" {\n            println(\"Order cancelled\");\n            return \"cancelled\";\n        } else {\n            println(\"Invalid action '{}' for pending order\", action);\n            return current_state;\n        }\n    } else if current_state == \"confirmed\" {\n        if action == \"ship\" {\n            println(\"Order shipped\");\n            return \"shipped\";\n        } else if action == \"cancel\" {\n            println(\"Confirmed order cancelled, refund processed\");\n            return \"cancelled\";\n        } else {\n            println(\"Invalid action '{}' for confirmed order\", action);\n            return current_state;\n        }\n    } else if current_state == \"shipped\" {\n        if action == \"deliver\" {\n            println(\"Order delivered\");\n            return \"delivered\";\n        } else {\n            println(\"Cannot modify shipped order\");\n            return current_state;\n        }\n    } else if current_state == \"delivered\" {\n        println(\"Order already completed\");\n        return current_state;\n    } else if current_state == \"cancelled\" {\n        println(\"Order was cancelled\");\n        return current_state;\n    } else {\n        println(\"Unknown order state: {}\", current_state);\n        return \"error\";\n    }\n}\n\nfun track_order() -> &str {\n    let mut state = \"pending\";\n    \n    println(\"Order tracking simulation:\");\n    println(\"Initial state: {}\", state);\n    \n    // Process sequence of actions\n    state = process_order_state(state, \"pay\");\n    println(\"Current state: {}\", state);\n    \n    state = process_order_state(state, \"ship\");\n    println(\"Current state: {}\", state);\n    \n    state = process_order_state(state, \"deliver\");\n    println(\"Current state: {}\", state);\n    \n    state\n}\n\nfun main() {\n    let final_state = track_order();\n    println(\"Final order state: {}\", final_state);\n}",
          "passed": false,
          "status": "broken",
          "error": "✗ Compilation failed: Compilation failed:\nerror[E0106]: missing lifetime specifier\n --> /tmp/.tmpmoB5dK/main.rs:1:1228\n  |\n1 | ... return \"error\" } } } } } } fn track_order () -> & str { let mut state = \"pending\" ; println ! (\"Order tracking simulation:\") ; printl...\n  |                                                     ^ expected named lifetime parameter\n  |\n  = help: this function's return type contains a borrowed value, but there is no value for it to be borrowed from\nhelp: consider using the `'static` lifetime, but this is uncommon unless you're returning a borrowed value from a `const` or a `static`\n  |\n1 | fn process_order_state < 'a > (current_state : & 'a str , action : & 'a str) -> & 'a str { if current_state == \"pending\" { if action == \"pay\" { println ! (\"Payment received, order confirmed\") ; return \"confirmed\" } else { if action == \"cancel\" { println ! (\"Order cancelled\") ; return \"cancelled\" } else { println ! (\"Invalid action '{}' for pending order\" , action) ; return current_state } } } else { if current_state == \"confirmed\" { if action == \"ship\" { println ! (\"Order shipped\") ; return \"shipped\" } else { if action == \"cancel\" { println ! (\"Confirmed order cancelled, refund processed\") ; return \"cancelled\" } else { println ! (\"Invalid action '{}' for confirmed order\" , action) ; return current_state } } } else { if current_state == \"shipped\" { if action == \"deliver\" { println ! (\"Order delivered\") ; return \"delivered\" } else { println ! (\"Cannot modify shipped order\") ; return current_state } } else { if current_state == \"delivered\" { println ! (\"Order already completed\") ; return current_state } else { if current_state == \"cancelled\" { println ! (\"Order was cancelled\") ; return current_state } else { println ! (\"Unknown order state: {}\" , current_state) ; return \"error\" } } } } } } fn track_order () -> &'static  str { let mut state = \"pending\" ; println ! (\"Order tracking simulation:\") ; println ! (\"Initial state: {}\" , state) ; state = process_order_state (state , \"pay\") ; println ! (\"Current state: {}\" , state) ; state = process_order_state (state , \"ship\") ; println ! (\"Current state: {}\" , state) ; state = process_order_state (state , \"deliver\") ; println ! (\"Current state: {}\" , state) ; state } fn main () { { let final_state = track_order () ; println ! (\"Final order state: {}\" , final_state) } }\n  |                                                                                                                                                                                                                                                                                                                                                                                                                                                                                                                                                                                                                                                                                                                                                                                                                                                                                                                                                                                                                                                                                                                                                                                                                                                                             +++++++\nhelp: instead, you are more likely to want to return an owned value\n  |\n1 - fn process_order_state < 'a > (current_state : & 'a str , action : & 'a str) -> & 'a str { if current_state == \"pending\" { if action == \"pay\" { println ! (\"Payment received, order confirmed\") ; return \"confirmed\" } else { if action == \"cancel\" { println ! (\"Order cancelled\") ; return \"cancelled\" } else { println ! (\"Invalid action '{}' for pending order\" , action) ; return current_state } } } else { if current_state == \"confirmed\" { if action == \"ship\" { println ! (\"Order shipped\") ; return \"shipped\" } else { if action == \"cancel\" { println ! (\"Confirmed order cancelled, refund processed\") ; return \"cancelled\" } else { println ! (\"Invalid action '{}' for confirmed order\" , action) ; return current_state } } } else { if current_state == \"shipped\" { if action == \"deliver\" { println ! (\"Order delivered\") ; return \"delivered\" } else { println ! (\"Cannot modify shipped order\") ; return current_state } } else { if current_state == \"delivered\" { println ! (\"Order already completed\") ; return current_state } else { if current_state == \"cancelled\" { println ! (\"Order was cancelled\") ; return current_state } else { println ! (\"Unknown order state: {}\" , current_state) ; return \"error\" } } } } } } fn track_order () -> & str { let mut state = \"pending\" ; println ! (\"Order tracking simulation:\") ; println ! (\"Initial state: {}\" , state) ; state = process_order_state (state , \"pay\") ; println ! (\"Current state: {}\" , state) ; state = process_order_state (state , \"ship\") ; println ! (\"Current state: {}\" , state) ; state = process_order_state (state , \"deliver\") ; println ! (\"Current state: {}\" , state) ; state } fn main () { { let final_state = track_order () ; println ! (\"Final order state: {}\" , final_state) } }\n1 + fn process_order_state < 'a > (current_state : & 'a str , action : & 'a str) -> & 'a str { if current_state == \"pending\" { if action == \"pay\" { println ! (\"Payment received, order confirmed\") ; return \"confirmed\" } else { if action == \"cancel\" { println ! (\"Order cancelled\") ; return \"cancelled\" } else { println ! (\"Invalid action '{}' for pending order\" , action) ; return current_state } } } else { if current_state == \"confirmed\" { if action == \"ship\" { println ! (\"Order shipped\") ; return \"shipped\" } else { if action == \"cancel\" { println ! (\"Confirmed order cancelled, refund processed\") ; return \"cancelled\" } else { println ! (\"Invalid action '{}' for confirmed order\" , action) ; return current_state } } } else { if current_state == \"shipped\" { if action == \"deliver\" { println ! (\"Order delivered\") ; return \"delivered\" } else { println ! (\"Cannot modify shipped order\") ; return current_state } } else { if current_state == \"delivered\" { println ! (\"Order already completed\") ; return current_state } else { if current_state == \"cancelled\" { println ! (\"Order was cancelled\") ; return current_state } else { println ! (\"Unknown order state: {}\" , current_state) ; return \"error\" } } } } } } fn track_order () -> String { let mut state = \"pending\" ; println ! (\"Order tracking simulation:\") ; println ! (\"Initial state: {}\" , state) ; state = process_order_state (state , \"pay\") ; println ! (\"Current state: {}\" , state) ; state = process_order_state (state , \"ship\") ; println ! (\"Current state: {}\" , state) ; state = process_order_state (state , \"deliver\") ; println ! (\"Current state: {}\" , state) ; state } fn main () { { let final_state = track_order () ; println ! (\"Final order state: {}\" , final_state) } }\n  |\n\nerror: aborting due to 1 previous error\n\nFor more information about this error, try `rustc --explain E0106`.\n\nError: Compilation failed:\nerror[E0106]: missing lifetime specifier\n --> /tmp/.tmpmoB5dK/main.rs:1:1228\n  |\n1 | ... return \"error\" } } } } } } fn track_order () -> & str { let mut state = \"pending\" ; println ! (\"Order tracking simulation:\") ; printl...\n  |                                                     ^ expected named lifetime parameter\n  |\n  = help: this function's return type contains a borrowed value, but there is no value for it to be borrowed from\nhelp: consider using the `'static` lifetime, but this is uncommon unless you're returning a borrowed value from a `const` or a `static`\n  |\n1 | fn process_order_state < 'a > (current_state : & 'a str , action : & 'a str) -> & 'a str { if current_state == \"pending\" { if action == \"pay\" { println ! (\"Payment received, order confirmed\") ; return \"confirmed\" } else { if action == \"cancel\" { println ! (\"Order cancelled\") ; return \"cancelled\" } else { println ! (\"Invalid action '{}' for pending order\" , action) ; return current_state } } } else { if current_state == \"confirmed\" { if action == \"ship\" { println ! (\"Order shipped\") ; return \"shipped\" } else { if action == \"cancel\" { println ! (\"Confirmed order cancelled, refund processed\") ; return \"cancelled\" } else { println ! (\"Invalid action '{}' for confirmed order\" , action) ; return current_state } } } else { if current_state == \"shipped\" { if action == \"deliver\" { println ! (\"Order delivered\") ; return \"delivered\" } else { println ! (\"Cannot modify shipped order\") ; return current_state } } else { if current_state == \"delivered\" { println ! (\"Order already completed\") ; return current_state } else { if current_state == \"cancelled\" { println ! (\"Order was cancelled\") ; return current_state } else { println ! (\"Unknown order state: {}\" , current_state) ; return \"error\" } } } } } } fn track_order () -> &'static  str { let mut state = \"pending\" ; println ! (\"Order tracking simulation:\") ; println ! (\"Initial state: {}\" , state) ; state = process_order_state (state , \"pay\") ; println ! (\"Current state: {}\" , state) ; state = process_order_state (state , \"ship\") ; println ! (\"Current state: {}\" , state) ; state = process_order_state (state , \"deliver\") ; println ! (\"Current state: {}\" , state) ; state } fn main () { { let final_state = track_order () ; println ! (\"Final order state: {}\" , final_state) } }\n  |                                                                                                                                                                                                                                                                                                                                                                                                                                                                                                                                                                                                                                                                                                                                                                                                                                                                                                                                                                                                                                                                                                                                                                                                                                                                             +++++++\nhelp: instead, you are more likely to want to return an owned value\n  |\n1 - fn process_order_state < 'a > (current_state : & 'a str , action : & 'a str) -> & 'a str { if current_state == \"pending\" { if action == \"pay\" { println ! (\"Payment received, order confirmed\") ; return \"confirmed\" } else { if action == \"cancel\" { println ! (\"Order cancelled\") ; return \"cancelled\" } else { println ! (\"Invalid action '{}' for pending order\" , action) ; return current_state } } } else { if current_state == \"confirmed\" { if action == \"ship\" { println ! (\"Order shipped\") ; return \"shipped\" } else { if action == \"cancel\" { println ! (\"Confirmed order cancelled, refund processed\") ; return \"cancelled\" } else { println ! (\"Invalid action '{}' for confirmed order\" , action) ; return current_state } } } else { if current_state == \"shipped\" { if action == \"deliver\" { println ! (\"Order delivered\") ; return \"delivered\" } else { println ! (\"Cannot modify shipped order\") ; return current_state } } else { if current_state == \"delivered\" { println ! (\"Order already completed\") ; return current_state } else { if current_state == \"cancelled\" { println ! (\"Order was cancelled\") ; return current_state } else { println ! (\"Unknown order state: {}\" , current_state) ; return \"error\" } } } } } } fn track_order () -> & str { let mut state = \"pending\" ; println ! (\"Order tracking simulation:\") ; println ! (\"Initial state: {}\" , state) ; state = process_order_state (state , \"pay\") ; println ! (\"Current state: {}\" , state) ; state = process_order_state (state , \"ship\") ; println ! (\"Current state: {}\" , state) ; state = process_order_state (state , \"deliver\") ; println ! (\"Current state: {}\" , state) ; state } fn main () { { let final_state = track_order () ; println ! (\"Final order state: {}\" , final_state) } }\n1 + fn process_order_state < 'a > (current_state : & 'a str , action : & 'a str) -> & 'a str { if current_state == \"pending\" { if action == \"pay\" { println ! (\"Payment received, order confirmed\") ; return \"confirmed\" } else { if action == \"cancel\" { println ! (\"Order cancelled\") ; return \"cancelled\" } else { println ! (\"Invalid action '{}' for pending order\" , action) ; return current_state } } } else { if current_state == \"confirmed\" { if action == \"ship\" { println ! (\"Order shipped\") ; return \"shipped\" } else { if action == \"cancel\" { println ! (\"Confirmed order cancelled, refund processed\") ; return \"cancelled\" } else { println ! (\"Invalid action '{}' for confirmed order\" , action) ; return current_state } } } else { if current_state == \"shipped\" { if action == \"deliver\" { println ! (\"Order delivered\") ; return \"delivered\" } else { println ! (\"Cannot modify shipped order\") ; return current_state } } else { if current_state == \"delivered\" { println ! (\"Order already completed\") ; return current_state } else { if current_state == \"cancelled\" { println ! (\"Order was cancelled\") ; return current_state } else { println ! (\"Unknown order state: {}\" , current_state) ; return \"error\" } } } } } } fn track_order () -> String { let mut state = \"pending\" ; println ! (\"Order tracking simulation:\") ; println ! (\"Initial state: {}\" , state) ; state = process_order_state (state , \"pay\") ; println ! (\"Current state: {}\" , state) ; state = process_order_state (state , \"ship\") ; println ! (\"Current state: {}\" , state) ; state = process_order_state (state , \"deliver\") ; println ! (\"Current state: {}\" , state) ; state } fn main () { { let final_state = track_order () ; println ! (\"Final order state: {}\" , final_state) } }\n  |\n\nerror: aborting due to 1 previous error\n\nFor more information about this error, try `rustc --explain E0106`.\n\n",
          "errorCategory": "UNKNOWN",
          "rootCause": "Unknown error - needs manual investigation"
=======
          "line_number": 265,
          "code": "fun get_config_value(config_name: &str) -> i32 {\n    // Simulate configuration lookup\n    if config_name == \"timeout\" {\n        return 30;\n    } else if config_name == \"retries\" {\n        return 3;\n    } else {\n        println(\"Warning: Unknown config '{}', using default\", config_name);\n        return 0; // Safe default\n    }\n}\n\nfun initialize_system() -> bool {\n    let timeout = get_config_value(\"timeout\");\n    let retries = get_config_value(\"retries\");\n    let unknown = get_config_value(\"unknown_setting\");\n    \n    println(\"System configuration:\");\n    println(\"  Timeout: {} seconds\", timeout);\n    println(\"  Retries: {} attempts\", retries);\n    println(\"  Unknown: {} (default)\", unknown);\n    \n    // Validate configuration\n    if timeout <= 0 {\n        println(\"Error: Invalid timeout configuration\");\n        return false;\n    }\n    \n    if retries < 0 {\n        println(\"Error: Invalid retry configuration\");\n        return false;\n    }\n    \n    println(\"✅ System initialized successfully\");\n    return true;\n}\n\nfun main() {\n    let initialized = initialize_system();\n    \n    if initialized {\n        println(\"System ready for operation\");\n    } else {\n        println(\"System initialization failed\");\n    }\n}",
          "passed": true,
          "status": "working"
>>>>>>> d5900f26
        },
        {
          "file": "src/ch17-00-error-handling-robustness.md",
          "example_number": 7,
          "line_number": 317,
          "code": "fun sanitize_username(username: &str) -> String {\n    // Check for null or empty\n    if username.len() == 0 {\n        println(\"Error: Username cannot be empty\");\n        return String::from(\"anonymous\");\n    }\n    \n    // Check length limits\n    if username.len() < 3 {\n        println(\"Error: Username too short, minimum 3 characters\");\n        return String::from(\"user123\");\n    }\n    \n    if username.len() > 20 {\n        println(\"Warning: Username truncated to 20 characters\");\n        return username.chars().take(20).collect();\n    }\n    \n    // Return sanitized username\n    username.to_string()\n}\n\nfun validate_email(email: &str) -> bool {\n    // Basic email validation\n    if email.len() == 0 {\n        println(\"Error: Email cannot be empty\");\n        return false;\n    }\n    \n    if !email.contains('@') {\n        println(\"Error: Invalid email format - missing @\");\n        return false;\n    }\n    \n    if !email.contains('.') {\n        println(\"Error: Invalid email format - missing domain\");\n        return false;\n    }\n    \n    return true;\n}\n\nfun create_user_account(username: &str, email: &str) -> bool {\n    println(\"Creating user account...\");\n    \n    let safe_username = sanitize_username(username);\n    let valid_email = validate_email(email);\n    \n    if !valid_email {\n        println(\"❌ Account creation failed: Invalid email\");\n        return false;\n    }\n    \n    println(\"✅ Account created for user: {}\", safe_username);\n    return true;\n}\n\nfun main() {\n    let success1 = create_user_account(\"john_doe\", \"john@example.com\");\n    let success2 = create_user_account(\"\", \"invalid-email\");\n    let success3 = create_user_account(\"ab\", \"test@domain.co.uk\");\n    \n    println(\"Account creation results: {}, {}, {}\", success1, success2, success3);\n}",
          "passed": true,
          "status": "working"
        },
        {
          "file": "src/ch17-00-error-handling-robustness.md",
          "example_number": 8,
<<<<<<< HEAD
          "line_number": 428,
          "code": "fun process_student_data(name: &str, scores: [i32; 3]) -> String {\n    // Pattern 1: Input validation\n    if name.len() == 0 {\n        return String::from(\"Error: Student name required\");\n    }\n    \n    // Pattern 2: Accumulator for total\n    let mut total = 0;\n    let mut i = 0;\n    while i < 3 {\n        if scores[i] < 0 || scores[i] > 100 {\n            return String::from(\"Error: Scores must be between 0 and 100\");\n        }\n        total = total + scores[i];\n        i = i + 1;\n    }\n    \n    // Pattern 3: Calculation with validation\n    let average = total / 3;\n    \n    // Pattern 4: State-based classification\n    let grade = if average >= 90 {\n        \"A\"\n    } else if average >= 80 {\n        \"B\"\n    } else if average >= 70 {\n        \"C\"\n    } else if average >= 60 {\n        \"D\"\n    } else {\n        \"F\"\n    };\n    \n    // Pattern 5: Builder pattern for result\n    let mut result = String::from(\"Student Report\\n\");\n    result = result + \"Name: \" + name + \"\\n\";\n    result = result + \"Scores: \";\n    \n    // Add individual scores\n    let mut i = 0;\n    while i < 3 {\n        if i > 0 {\n            result = result + \", \";\n        }\n        result = result + &scores[i].to_string();\n        i = i + 1;\n    }\n    \n    result = result + \"\\n\";\n    result = result + \"Average: \" + &average.to_string() + \"\\n\";\n    result = result + \"Grade: \" + grade;\n    \n    result\n}\n\nfun main() {\n    let report1 = process_student_data(\"Alice Johnson\", [95, 87, 92]);\n    let report2 = process_student_data(\"Bob Smith\", [78, 82, 75]);\n    let report3 = process_student_data(\"\", [85, 90, 88]);\n    \n    println(\"{}\\n\", report1);\n    println(\"{}\\n\", report2);  \n    println(\"{}\\n\", report3);\n}",
=======
          "line_number": 387,
          "code": "fun test_division_error_handling() {\n    println(\"Testing division error handling...\");\n    \n    // Test normal case\n    let result1 = safe_divide(10, 2);\n    if result1 == 5 {\n        println(\"✅ Normal division test passed\");\n    } else {\n        println(\"❌ Normal division test failed\");\n    }\n    \n    // Test division by zero\n    let result2 = safe_divide(10, 0);\n    if result2 == 0 {\n        println(\"✅ Division by zero handling passed\");\n    } else {\n        println(\"❌ Division by zero handling failed\");\n    }\n    \n    // Test negative numbers\n    let result3 = safe_divide(-10, 2);\n    if result3 == -5 {\n        println(\"✅ Negative number handling passed\");\n    } else {\n        println(\"❌ Negative number handling failed\");\n    }\n}\n\nfun test_input_validation() {\n    println(\"Testing input validation...\");\n    \n    // Test valid age\n    let age1 = validate_age(25);\n    if age1 == 25 {\n        println(\"✅ Valid age test passed\");\n    } else {\n        println(\"❌ Valid age test failed\");\n    }\n    \n    // Test negative age\n    let age2 = validate_age(-5);\n    if age2 == 0 {\n        println(\"✅ Negative age handling passed\");\n    } else {\n        println(\"❌ Negative age handling failed\");\n    }\n    \n    // Test extreme age\n    let age3 = validate_age(200);\n    if age3 == 150 {\n        println(\"✅ Extreme age handling passed\");\n    } else {\n        println(\"❌ Extreme age handling failed\");\n    }\n}\n\nfun main() {\n    test_division_error_handling();\n    println(\"\");\n    test_input_validation();\n    println(\"\");\n    println(\"🎉 Error handling tests complete!\");\n}",
>>>>>>> d5900f26
          "passed": true,
          "status": "working"
        },
        {
          "file": "src/ch17-00-error-handling-robustness.md",
          "example_number": 9,
<<<<<<< HEAD
          "line_number": 499,
          "code": "// Test helper function\nfun assert_equal(actual: i32, expected: i32, test_name: &str) {\n    if actual == expected {\n        println(\"✅ {}: {} == {}\", test_name, actual, expected);\n    } else {\n        println(\"❌ {}: {} != {} (expected)\", test_name, actual, expected);\n    }\n}\n\nfun assert_string_equal(actual: &str, expected: &str, test_name: &str) {\n    if actual == expected {\n        println(\"✅ {}: strings match\", test_name);\n    } else {\n        println(\"❌ {}: '{}' != '{}' (expected)\", test_name, actual, expected);\n    }\n}\n\n// Function to test\nfun calculate_discount(price: i32, discount_percent: i32) -> i32 {\n    if discount_percent < 0 || discount_percent > 100 {\n        return price;  // No discount for invalid percentage\n    }\n    \n    let discount_amount = (price * discount_percent) / 100;\n    price - discount_amount\n}\n\n// Test suite\nfun test_discount_calculation() {\n    println(\"Testing discount calculation...\");\n    \n    // Normal cases\n    assert_equal(calculate_discount(100, 10), 90, \"10% discount on $100\");\n    assert_equal(calculate_discount(50, 20), 40, \"20% discount on $50\");\n    assert_equal(calculate_discount(200, 0), 200, \"0% discount on $200\");\n    \n    // Edge cases\n    assert_equal(calculate_discount(100, -5), 100, \"Negative discount\");\n    assert_equal(calculate_discount(100, 150), 100, \"Over 100% discount\");\n    assert_equal(calculate_discount(0, 50), 0, \"50% discount on $0\");\n    \n    println(\"Discount tests completed.\\n\");\n}\n\nfun main() {\n    test_discount_calculation();\n    \n    // Demo the actual function\n    println(\"Discount examples:\");\n    println(\"$100 with 15% discount: ${}\", calculate_discount(100, 15));\n    println(\"$250 with 25% discount: ${}\", calculate_discount(250, 25));\n}",
          "passed": false,
          "status": "broken",
          "error": "✗ Compilation failed: Failed to parse Ruchy source\nError: Failed to parse Ruchy source\n\nCaused by:\n    Expected RightBrace, found If\n",
          "errorCategory": "UNKNOWN",
          "rootCause": "Unknown error - needs manual investigation"
=======
          "line_number": 456,
          "code": "fun log_error(component: &str, message: &str) {\n    println(\"[ERROR] {}: {}\", component, message);\n}\n\nfun log_warning(component: &str, message: &str) {\n    println(\"[WARN] {}: {}\", component, message);\n}\n\nfun log_info(component: &str, message: &str) {\n    println(\"[INFO] {}: {}\", component, message);\n}\n\nfun process_user_data(user_id: i32, data: &str) -> bool {\n    log_info(\"DataProcessor\", \"Starting user data processing\");\n    \n    // Validate user ID\n    if user_id <= 0 {\n        log_error(\"DataProcessor\", \"Invalid user ID provided\");\n        return false;\n    }\n    \n    // Validate data\n    if data.len() == 0 {\n        log_error(\"DataProcessor\", \"Empty data received\");\n        return false;\n    }\n    \n    if data.len() > 1000 {\n        log_warning(\"DataProcessor\", \"Data size exceeds recommended limit\");\n    }\n    \n    // Simulate processing\n    log_info(\"DataProcessor\", \"Processing data for user\");\n    \n    // Simulate potential failure\n    if user_id == 999 {\n        log_error(\"DataProcessor\", \"Processing failed for user 999\");\n        return false;\n    }\n    \n    log_info(\"DataProcessor\", \"Data processing completed successfully\");\n    return true;\n}\n\nfun main() {\n    let results = [\n        process_user_data(123, \"valid_data\"),\n        process_user_data(0, \"invalid_user\"),\n        process_user_data(456, \"\"),\n        process_user_data(999, \"test_data\")\n    ];\n    \n    let mut successful = 0;\n    let mut i = 0;\n    \n    while i < 4 {\n        if results[i] {\n            successful = successful + 1;\n        }\n        i = i + 1;\n    }\n    \n    println(\"\");\n    println(\"Summary: {}/4 operations successful\", successful);\n}",
          "passed": true,
          "status": "working"
>>>>>>> d5900f26
        },
        {
          "file": "src/ch17-00-error-handling-robustness.md",
          "example_number": 10,
<<<<<<< HEAD
          "line_number": 558,
          "code": "fun count_word_frequencies(text: &str) -> i32 {\n    // Simple word counting simulation\n    // In real implementation, this would be more sophisticated\n    let mut word_count = 0;\n    let mut in_word = false;\n    let chars = text.as_bytes();\n    let mut i = 0;\n    \n    while i < text.len() {\n        let ch = chars[i];\n        \n        // Simple word boundary detection\n        if ch == b' ' || ch == b'\\n' || ch == b'\\t' {\n            if in_word {\n                word_count = word_count + 1;\n                in_word = false;\n            }\n        } else {\n            if !in_word {\n                in_word = true;\n            }\n        }\n        \n        i = i + 1;\n    }\n    \n    // Count the last word if text doesn't end with whitespace\n    if in_word {\n        word_count = word_count + 1;\n    }\n    \n    word_count\n}\n\nfun process_text_efficiently(text: &str) -> String {\n    let word_count = count_word_frequencies(text);\n    let char_count = text.len();\n    \n    // Build result efficiently\n    let mut result = String::from(\"Text Analysis:\\n\");\n    result = result + \"Characters: \" + &char_count.to_string() + \"\\n\";\n    result = result + \"Words: \" + &word_count.to_string() + \"\\n\";\n    \n    // Calculate average word length\n    let avg_word_length = if word_count > 0 {\n        char_count / (word_count as usize)\n    } else {\n        0\n    };\n    \n    result = result + \"Average word length: \" + &avg_word_length.to_string();\n    \n    result\n}\n\nfun main() {\n    let sample_text = \"Hello world this is a simple text processing example\";\n    let analysis = process_text_efficiently(sample_text);\n    \n    println(\"Sample text: \\\"{}\\\"\", sample_text);\n    println(\"{}\", analysis);\n}",
          "passed": false,
          "status": "broken",
          "error": "\nthread 'main' panicked at /home/noah/.cargo/registry/src/index.crates.io-1949cf8c6b5b557f/ruchy-3.89.0/src/backend/transpiler/expressions.rs:40:18:\ninternal error: entered unreachable code\nnote: run with `RUST_BACKTRACE=1` environment variable to display a backtrace\n",
          "errorCategory": "UNKNOWN",
          "rootCause": "Unknown error - needs manual investigation"
        }
      ]
    },
    "conclusion": {
      "chapter": "conclusion",
      "total_examples": 1,
      "working_examples": 0,
      "failing_examples": 1,
=======
          "line_number": 527,
          "code": "fun calculate_monthly_payment(principal: f64, rate: f64, months: i32) -> f64 {\n    // Preconditions - validate inputs\n    if principal <= 0.0 {\n        println(\"Error: Principal must be positive\");\n        return 0.0;\n    }\n    \n    if rate < 0.0 {\n        println(\"Error: Interest rate cannot be negative\");\n        return 0.0;\n    }\n    \n    if months <= 0 {\n        println(\"Error: Loan term must be positive\");\n        return 0.0;\n    }\n    \n    // Handle edge case of zero interest\n    if rate == 0.0 {\n        return principal / (months as f64);\n    }\n    \n    // Calculate monthly payment\n    let monthly_rate = rate / 12.0;\n    let payment = principal * monthly_rate *\n        ((1.0 + monthly_rate) ** (months as f64)) /\n        (((1.0 + monthly_rate) ** (months as f64)) - 1.0);\n    \n    // Postcondition - validate result\n    if payment <= 0.0 {\n        println(\"Error: Calculated payment is invalid\");\n        return 0.0;\n    }\n    \n    payment\n}\n\nfun main() {\n    let payment1 = calculate_monthly_payment(100000.0, 0.05, 360);\n    let payment2 = calculate_monthly_payment(-1000.0, 0.05, 360);\n    let payment3 = calculate_monthly_payment(50000.0, 0.0, 60);\n    \n    println(\"Monthly payments: {:.2}, {:.2}, {:.2}\", payment1, payment2, payment3);\n}",
          "passed": true,
          "status": "working"
        }
      ]
    },
    "ch01-02-hello-world-tdd": {
      "chapter": "ch01-02-hello-world-tdd",
      "total_examples": 6,
      "working_examples": 6,
      "failing_examples": 0,
>>>>>>> d5900f26
      "examples": [
        {
          "file": "src/ch01-02-hello-world-tdd.md",
          "example_number": 1,
<<<<<<< HEAD
          "line_number": 205,
          "code": "fun calculate(x: i32, y: i32) -> i32 {\n    return x + y;\n}\n\nfun main() {\n    let result = calculate(10, 20);\n    println(result);  // Output: 30\n}",
          "passed": false,
          "status": "broken",
          "error": "✗ Compilation failed: Failed to parse Ruchy source\nError: Failed to parse Ruchy source\n\nCaused by:\n    Expected RightBrace, found Let\n",
          "errorCategory": "UNKNOWN",
          "rootCause": "Unknown error - needs manual investigation"
=======
          "line_number": 32,
          "code": "fun main() {\n    println(\"Hello, World!\");\n}",
          "passed": true,
          "status": "working"
        },
        {
          "file": "src/ch01-02-hello-world-tdd.md",
          "example_number": 2,
          "line_number": 55,
          "code": "fun main() {\n    println(\"Hello,\");\n    println(\"World!\");\n}",
          "passed": true,
          "status": "working"
        },
        {
          "file": "src/ch01-02-hello-world-tdd.md",
          "example_number": 3,
          "line_number": 75,
          "code": "fun main() {\n    let greeting = \"Hello, World!\";\n    println(greeting);\n}",
          "passed": true,
          "status": "working"
        },
        {
          "file": "src/ch01-02-hello-world-tdd.md",
          "example_number": 4,
          "line_number": 124,
          "code": "println(\"Your message here\");",
          "passed": true,
          "status": "working"
        },
        {
          "file": "src/ch01-02-hello-world-tdd.md",
          "example_number": 5,
          "line_number": 132,
          "code": "let message = \"Your message\";\nprintln(message);",
          "passed": true,
          "status": "working"
        },
        {
          "file": "src/ch01-02-hello-world-tdd.md",
          "example_number": 6,
          "line_number": 141,
          "code": "println(\"First line\");\nprintln(\"Second line\");",
          "passed": true,
          "status": "working"
>>>>>>> d5900f26
        }
      ]
    },
    "ch10-00-input-output-tdd": {
      "chapter": "ch10-00-input-output-tdd",
      "total_examples": 15,
      "working_examples": 15,
      "failing_examples": 0,
      "examples": [
        {
          "file": "src/ch10-00-input-output-tdd.md",
          "example_number": 1,
          "line_number": 51,
          "code": "fun main() {\n    println(\"=== Output Demo ===\");\n    println(\"Number: \");\n    println(42);\n    println(\"Boolean: \");\n    println(true);\n    println(\"=== End Demo ===\");\n}",
          "passed": true,
          "status": "working"
        },
        {
          "file": "src/ch10-00-input-output-tdd.md",
          "example_number": 2,
          "line_number": 79,
          "code": "fun main() {\n    let name = \"Alice\";\n    let age = 30;\n    let height = 5.6;\n    \n    println(\"=== User Profile ===\");\n    println(\"Name:\");\n    println(name);\n    println(\"Age:\");\n    println(age);\n    println(\"Height:\");\n    println(height);\n    println(\"================\");\n}",
          "passed": true,
          "status": "working"
        },
        {
          "file": "src/ch10-00-input-output-tdd.md",
          "example_number": 3,
          "line_number": 115,
          "code": "fun display_menu() {\n    println(\"=== Main Menu ===\");\n    println(\"1. View Profile\");\n    println(\"2. Settings\");\n    println(\"3. Exit\");\n    println(\"=================\");\n}\n\nfun main() {\n    display_menu();\n    println(\"Menu displayed successfully\");\n}",
          "passed": true,
          "status": "working"
        },
        {
          "file": "src/ch10-00-input-output-tdd.md",
          "example_number": 4,
          "line_number": 147,
          "code": "fun main() {\n    let name = \"Bob\"\n    let score = 95\n    println(f\"Player: {name}\")\n    println(f\"Score: {score}\")\n}",
          "passed": true,
          "status": "working"
        },
        {
          "file": "src/ch10-00-input-output-tdd.md",
          "example_number": 5,
          "line_number": 169,
          "code": "fun main() {\n    let x = 10\n    let y = 20\n    let sum = x + y\n    println(f\"Result: {x} + {y} = {sum}\")\n}",
          "passed": true,
          "status": "working"
        },
        {
          "file": "src/ch10-00-input-output-tdd.md",
          "example_number": 6,
          "line_number": 190,
          "code": "fun display_report(title: &str, value: i32) {\n    println(\"=== Report ===\")\n    println(title)\n    println(value)\n    println(\"==============\")\n}\n\nfun main() {\n    display_report(\"Sales Total\", 1000)\n}",
          "passed": true,
          "status": "working"
        },
        {
          "file": "src/ch10-00-input-output-tdd.md",
          "example_number": 7,
          "line_number": 218,
          "code": "fun main() {\n    let numbers = [1, 2, 3, 4, 5]\n    println(\"Array:\")\n    println(numbers)\n}",
          "passed": true,
          "status": "working"
        },
        {
          "file": "src/ch10-00-input-output-tdd.md",
          "example_number": 8,
          "line_number": 239,
          "code": "fun main() {\n    let person = (\"Alice\", 30, true)\n    println(\"Person data:\")\n    println(person)\n}",
          "passed": true,
          "status": "working"
        },
        {
          "file": "src/ch10-00-input-output-tdd.md",
          "example_number": 9,
          "line_number": 289,
          "code": "fun main() {\n    let variable = \"Hello World\";\n    println(\"text message\");\n    println(variable);\n    println(42);\n    println(true);\n}",
          "passed": true,
          "status": "working"
        },
        {
          "file": "src/ch10-00-input-output-tdd.md",
          "example_number": 10,
          "line_number": 300,
          "code": "fun main() {\n    let value = \"Important Data\";\n    let data = value;\n    println(\"Label:\");\n    println(data);\n}",
          "passed": true,
          "status": "working"
        },
        {
          "file": "src/ch10-00-input-output-tdd.md",
          "example_number": 11,
          "line_number": 310,
          "code": "fun display_options() {\n    println(\"=== Menu ===\");\n    println(\"1. Option One\");\n    println(\"2. Option Two\");\n    println(\"============\");\n}",
          "passed": true,
          "status": "working"
        },
        {
          "file": "src/ch10-00-input-output-tdd.md",
          "example_number": 12,
          "line_number": 337,
          "code": "let value = 100;\nprintln(\"Result:\");\nprintln(value);",
          "passed": true,
          "status": "working"
        },
        {
          "file": "src/ch10-00-input-output-tdd.md",
          "example_number": 13,
          "line_number": 347,
          "code": "fun display_report(title: &str, data: i32) {\n    println(\"=== Report ===\")\n    println(title)\n    println(data)\n    println(\"==============\")\n}\n\nfun main() {\n    display_report(\"Monthly Sales\", 50000)\n}",
          "passed": true,
          "status": "working"
        },
        {
          "file": "src/ch10-00-input-output-tdd.md",
          "example_number": 14,
          "line_number": 361,
          "code": "println(\"Processing...\");\n// ... do work ...\nprintln(\"Complete!\");",
          "passed": true,
          "status": "working"
        },
        {
          "file": "src/ch10-00-input-output-tdd.md",
          "example_number": 15,
          "line_number": 371,
          "code": "fun show_options() {\n    println(\"Choose an option:\");\n    println(\"1. Start\");\n    println(\"2. Stop\");\n    println(\"3. Help\");\n}",
          "passed": true,
          "status": "working"
        }
      ]
    },
    "ch13-00-debugging-tracing-tdd": {
      "chapter": "ch13-00-debugging-tracing-tdd",
      "total_examples": 11,
      "working_examples": 11,
      "failing_examples": 0,
      "examples": [
        {
          "file": "src/ch13-00-debugging-tracing-tdd.md",
          "example_number": 1,
          "line_number": 23,
          "code": "fun square(x) {\n    x * x\n}\n\nsquare(5)",
          "passed": true,
          "status": "working"
        },
        {
          "file": "src/ch13-00-debugging-tracing-tdd.md",
          "example_number": 2,
          "line_number": 49,
          "code": "fun greet(name) {\n    \"Hello, \" + name\n}\n\ngreet(\"Alice\")",
          "passed": true,
          "status": "working"
        },
        {
          "file": "src/ch13-00-debugging-tracing-tdd.md",
          "example_number": 3,
          "line_number": 70,
          "code": "fun add(a, b) {\n    a + b\n}\n\nadd(10, 20)",
          "passed": true,
          "status": "working"
        },
        {
          "file": "src/ch13-00-debugging-tracing-tdd.md",
          "example_number": 4,
          "line_number": 90,
          "code": "fun is_even(n) {\n    n % 2 == 0\n}\n\nis_even(42)",
          "passed": true,
          "status": "working"
        },
        {
          "file": "src/ch13-00-debugging-tracing-tdd.md",
          "example_number": 5,
          "line_number": 106,
          "code": "fun divide(a, b) {\n    a / b\n}\n\ndivide(10.5, 2.5)",
          "passed": true,
          "status": "working"
        },
        {
          "file": "src/ch13-00-debugging-tracing-tdd.md",
          "example_number": 6,
          "line_number": 122,
          "code": "fun process(arr) {\n    arr\n}\n\nprocess([1, 2, 3])",
          "passed": true,
          "status": "working"
        },
        {
          "file": "src/ch13-00-debugging-tracing-tdd.md",
          "example_number": 7,
          "line_number": 143,
          "code": "fun factorial(n) {\n    if n <= 1 {\n        1\n    } else {\n        n * factorial(n - 1)\n    }\n}\n\nfactorial(4)",
          "passed": true,
          "status": "working"
        },
        {
          "file": "src/ch13-00-debugging-tracing-tdd.md",
          "example_number": 8,
          "line_number": 179,
          "code": "fun fibonacci(n) {\n    if n <= 1 {\n        n\n    } else {\n        fibonacci(n - 1) + fibonacci(n - 2)\n    }\n}\n\nfibonacci(5)",
          "passed": true,
          "status": "working"
        },
        {
          "file": "src/ch13-00-debugging-tracing-tdd.md",
          "example_number": 9,
          "line_number": 237,
          "code": "fun compute(x) {\n    let y = x * 2\n    y + 10\n}\n\ncompute(5)",
          "passed": true,
          "status": "working"
        },
        {
          "file": "src/ch13-00-debugging-tracing-tdd.md",
          "example_number": 10,
          "line_number": 263,
          "code": "fun calculate_discount(price, percent) {\n    price * (1.0 - percent / 100.0)\n}\n\ncalculate_discount(100.0, 20.0)",
          "passed": true,
          "status": "working"
        },
        {
          "file": "src/ch13-00-debugging-tracing-tdd.md",
          "example_number": 11,
          "line_number": 402,
          "code": "let mut counter = 0\n\nfun increment() {\n    counter = counter + 1\n    counter\n}\n\nincrement()\nincrement()\nprintln(\"Final: \", counter)",
          "passed": true,
          "status": "working"
        }
      ]
    },
    "ch01-00-getting-started": {
      "chapter": "ch01-00-getting-started",
      "total_examples": 1,
      "working_examples": 1,
      "failing_examples": 0,
      "examples": [
        {
          "file": "src/ch01-00-getting-started.md",
          "example_number": 1,
          "line_number": 41,
          "code": "fun test_addition() {\n    let result = 2 + 3\n    if result == 5 {\n        println!(\"✅ Test passed\")\n    } else {\n        println!(\"❌ Test failed\")\n    }\n}",
          "passed": true,
          "status": "working"
        }
      ]
    },
    "ch18-00-dataframes-data-processing": {
      "chapter": "ch18-00-dataframes-data-processing",
      "total_examples": 4,
      "working_examples": 4,
      "failing_examples": 0,
      "examples": [
        {
          "file": "src/ch18-00-dataframes-data-processing.md",
          "example_number": 1,
<<<<<<< HEAD
          "line_number": 13,
          "code": "fun create_dataframe() {\n    let df = DataFrame::new()\n        .column(\"employee_id\", [101, 102, 103, 104])\n        .column(\"name\", [\"Alice\", \"Bob\", \"Charlie\", \"Diana\"])\n        .column(\"department\", [\"Engineering\", \"Sales\", \"Engineering\", \"HR\"])\n        .column(\"salary\", [95000, 75000, 105000, 65000])\n        .build();\n    \n    println(\"Created DataFrame with {} employees\", df.rows());\n    println(df);  // Display the DataFrame\n}",
          "passed": false,
          "status": "broken",
          "error": "✗ Compilation failed: Failed to parse Ruchy source\nError: Failed to parse Ruchy source\n\nCaused by:\n    Expected RightBrace, found Let\n",
          "errorCategory": "UNKNOWN",
          "rootCause": "Unknown error - needs manual investigation"
=======
          "line_number": 46,
          "code": "fun create_dataframe() {\n    let df = df![\n        \"employee_id\" => [101, 102, 103, 104],\n        \"name\" => [\"Alice\", \"Bob\", \"Charlie\", \"Diana\"],\n        \"department\" => [\"Engineering\", \"Sales\", \"Engineering\", \"HR\"],\n        \"salary\" => [95000, 75000, 105000, 65000]\n    ];\n\n    // Display the DataFrame (returns as last expression)\n    df\n}",
          "passed": true,
          "status": "working"
>>>>>>> d5900f26
        },
        {
          "file": "src/ch18-00-dataframes-data-processing.md",
          "example_number": 2,
<<<<<<< HEAD
          "line_number": 29,
          "code": "fun analyze_sales(df: DataFrame) {\n    println(\"Analyzing {} sales records\", df.rows());\n    println(\"Data has {} columns\", df.columns());\n}\n\nfun main() {\n    let sales = DataFrame::new()\n        .column(\"product\", [\"Widget\", \"Gadget\", \"Gizmo\"])\n        .column(\"quantity\", [100, 150, 200])\n        .column(\"revenue\", [999.00, 1499.00, 1999.00])\n        .build();\n    \n    analyze_sales(sales);\n}",
          "passed": false,
          "status": "broken",
          "error": "✗ Compilation failed: Compilation failed:\nerror[E0433]: failed to resolve: use of unresolved module or unlinked crate `polars`\n --> /tmp/.tmp5p1Dnd/main.rs:1:5\n  |\n1 | use polars :: prelude :: * ; fn analyze_sales (df : DataFrame) { println ! (\"Analyzing {} sales records\" , df . height ()) ; println ! (\"...\n  |     ^^^^^^ use of unresolved module or unlinked crate `polars`\n  |\n  = help: you might be missing a crate named `polars`\n\nerror[E0433]: failed to resolve: use of unresolved module or unlinked crate `polars`\n --> /tmp/.tmp5p1Dnd/main.rs:1:207\n  |\n1 | ...th ()) ; } fn main () { { let sales = polars :: prelude :: DataFrame :: new (vec ! [polars :: prelude :: Series :: new (\"product\" , & ...\n  |                                          ^^^^^^ use of unresolved module or unlinked crate `polars`\n  |\n  = help: you might be missing a crate named `polars`\n\nerror[E0433]: failed to resolve: use of unresolved module or unlinked crate `polars`\n --> /tmp/.tmp5p1Dnd/main.rs:1:253\n  |\n1 | ...: prelude :: DataFrame :: new (vec ! [polars :: prelude :: Series :: new (\"product\" , & [\"Widget\" , \"Gadget\" , \"Gizmo\"]) , polars :: p...\n  |                                          ^^^^^^ use of unresolved module or unlinked crate `polars`\n  |\n  = help: you might be missing a crate named `polars`\n\nerror[E0433]: failed to resolve: use of unresolved module or unlinked crate `polars`\n --> /tmp/.tmp5p1Dnd/main.rs:1:338\n  |\n1 | ... & [\"Widget\" , \"Gadget\" , \"Gizmo\"]) , polars :: prelude :: Series :: new (\"quantity\" , & [100 , 150 , 200]) , polars :: prelude :: Ser...\n  |                                          ^^^^^^ use of unresolved module or unlinked crate `polars`\n  |\n  = help: you might be missing a crate named `polars`\n\nerror[E0433]: failed to resolve: use of unresolved module or unlinked crate `polars`\n --> /tmp/.tmp5p1Dnd/main.rs:1:410\n  |\n1 | ... (\"quantity\" , & [100 , 150 , 200]) , polars :: prelude :: Series :: new (\"revenue\" , & [999f64 , 1499f64 , 1999f64])]) . expect (\"Fai...\n  |                                          ^^^^^^ use of unresolved module or unlinked crate `polars`\n  |\n  = help: you might be missing a crate named `polars`\n\nerror[E0412]: cannot find type `DataFrame` in this scope\n --> /tmp/.tmp5p1Dnd/main.rs:1:53\n  |\n1 | use polars :: prelude :: * ; fn analyze_sales (df : DataFrame) { println ! (\"Analyzing {} sales records\" , df . height ()) ; println ! (\"...\n  |                                                     ^^^^^^^^^ not found in this scope\n\nerror: aborting due to 6 previous errors\n\nSome errors have detailed explanations: E0412, E0433.\nFor more information about an error, try `rustc --explain E0412`.\n\nError: Compilation failed:\nerror[E0433]: failed to resolve: use of unresolved module or unlinked crate `polars`\n --> /tmp/.tmp5p1Dnd/main.rs:1:5\n  |\n1 | use polars :: prelude :: * ; fn analyze_sales (df : DataFrame) { println ! (\"Analyzing {} sales records\" , df . height ()) ; println ! (\"...\n  |     ^^^^^^ use of unresolved module or unlinked crate `polars`\n  |\n  = help: you might be missing a crate named `polars`\n\nerror[E0433]: failed to resolve: use of unresolved module or unlinked crate `polars`\n --> /tmp/.tmp5p1Dnd/main.rs:1:207\n  |\n1 | ...th ()) ; } fn main () { { let sales = polars :: prelude :: DataFrame :: new (vec ! [polars :: prelude :: Series :: new (\"product\" , & ...\n  |                                          ^^^^^^ use of unresolved module or unlinked crate `polars`\n  |\n  = help: you might be missing a crate named `polars`\n\nerror[E0433]: failed to resolve: use of unresolved module or unlinked crate `polars`\n --> /tmp/.tmp5p1Dnd/main.rs:1:253\n  |\n1 | ...: prelude :: DataFrame :: new (vec ! [polars :: prelude :: Series :: new (\"product\" , & [\"Widget\" , \"Gadget\" , \"Gizmo\"]) , polars :: p...\n  |                                          ^^^^^^ use of unresolved module or unlinked crate `polars`\n  |\n  = help: you might be missing a crate named `polars`\n\nerror[E0433]: failed to resolve: use of unresolved module or unlinked crate `polars`\n --> /tmp/.tmp5p1Dnd/main.rs:1:338\n  |\n1 | ... & [\"Widget\" , \"Gadget\" , \"Gizmo\"]) , polars :: prelude :: Series :: new (\"quantity\" , & [100 , 150 , 200]) , polars :: prelude :: Ser...\n  |                                          ^^^^^^ use of unresolved module or unlinked crate `polars`\n  |\n  = help: you might be missing a crate named `polars`\n\nerror[E0433]: failed to resolve: use of unresolved module or unlinked crate `polars`\n --> /tmp/.tmp5p1Dnd/main.rs:1:410\n  |\n1 | ... (\"quantity\" , & [100 , 150 , 200]) , polars :: prelude :: Series :: new (\"revenue\" , & [999f64 , 1499f64 , 1999f64])]) . expect (\"Fai...\n  |                                          ^^^^^^ use of unresolved module or unlinked crate `polars`\n  |\n  = help: you might be missing a crate named `polars`\n\nerror[E0412]: cannot find type `DataFrame` in this scope\n --> /tmp/.tmp5p1Dnd/main.rs:1:53\n  |\n1 | use polars :: prelude :: * ; fn analyze_sales (df : DataFrame) { println ! (\"Analyzing {} sales records\" , df . height ()) ; println ! (\"...\n  |                                                     ^^^^^^^^^ not found in this scope\n\nerror: aborting due to 6 previous errors\n\nSome errors have detailed explanations: E0412, E0433.\nFor more information about an error, try `rustc --explain E0412`.\n\n",
          "errorCategory": "UNKNOWN",
          "rootCause": "Unknown error - needs manual investigation"
=======
          "line_number": 64,
          "code": "fun main() {\n    let sales = df![\n        \"product\" => [\"Widget\", \"Gadget\", \"Gizmo\"],\n        \"quantity\" => [100, 150, 200],\n        \"revenue\" => [999.00, 1499.00, 1999.00]\n    ];\n\n    // Display the DataFrame\n    sales\n}",
          "passed": true,
          "status": "working"
>>>>>>> d5900f26
        },
        {
          "file": "src/ch18-00-dataframes-data-processing.md",
          "example_number": 3,
<<<<<<< HEAD
          "line_number": 48,
          "code": "fun work_with_multiple_dataframes() {\n    let customers = DataFrame::new()\n        .column(\"customer_id\", [1, 2, 3])\n        .column(\"name\", [\"Alice\", \"Bob\", \"Charlie\"])\n        .column(\"city\", [\"New York\", \"Los Angeles\", \"Chicago\"])\n        .build();\n    \n    let orders = DataFrame::new()\n        .column(\"order_id\", [101, 102, 103])\n        .column(\"customer_id\", [1, 2, 1])\n        .column(\"amount\", [99.99, 149.99, 79.99])\n        .build();\n    \n    println(\"Customers: {} rows\", customers.rows());\n    println(\"Orders: {} rows\", orders.rows());\n}",
          "passed": false,
          "status": "broken",
          "error": "✗ Compilation failed: Compilation failed:\nerror[E0433]: failed to resolve: use of unresolved module or unlinked crate `polars`\n --> /tmp/.tmpPNMbrO/main.rs:1:5\n  |\n1 | use polars :: prelude :: * ; fn work_with_multiple_dataframes () { { let customers = polars :: prelude :: DataFrame :: new (vec ! [polars...\n  |     ^^^^^^ use of unresolved module or unlinked crate `polars`\n  |\n  = help: you might be missing a crate named `polars`\n\nerror[E0433]: failed to resolve: use of unresolved module or unlinked crate `polars`\n --> /tmp/.tmpPNMbrO/main.rs:1:86\n  |\n1 | ...ple_dataframes () { { let customers = polars :: prelude :: DataFrame :: new (vec ! [polars :: prelude :: Series :: new (\"customer_id\" ...\n  |                                          ^^^^^^ use of unresolved module or unlinked crate `polars`\n  |\n  = help: you might be missing a crate named `polars`\n\nerror[E0433]: failed to resolve: use of unresolved module or unlinked crate `polars`\n --> /tmp/.tmpPNMbrO/main.rs:1:132\n  |\n1 | ...: prelude :: DataFrame :: new (vec ! [polars :: prelude :: Series :: new (\"customer_id\" , & [1 , 2 , 3]) , polars :: prelude :: Series...\n  |                                          ^^^^^^ use of unresolved module or unlinked crate `polars`\n  |\n  = help: you might be missing a crate named `polars`\n\nerror[E0433]: failed to resolve: use of unresolved module or unlinked crate `polars`\n --> /tmp/.tmpPNMbrO/main.rs:1:201\n  |\n1 | ...new (\"customer_id\" , & [1 , 2 , 3]) , polars :: prelude :: Series :: new (\"name\" , & [\"Alice\" , \"Bob\" , \"Charlie\"]) , polars :: prelud...\n  |                                          ^^^^^^ use of unresolved module or unlinked crate `polars`\n  |\n  = help: you might be missing a crate named `polars`\n\nerror[E0433]: failed to resolve: use of unresolved module or unlinked crate `polars`\n --> /tmp/.tmpPNMbrO/main.rs:1:281\n  |\n1 | ... , & [\"Alice\" , \"Bob\" , \"Charlie\"]) , polars :: prelude :: Series :: new (\"city\" , & [\"New York\" , \"Los Angeles\" , \"Chicago\"])]) . exp...\n  |                                          ^^^^^^ use of unresolved module or unlinked crate `polars`\n  |\n  = help: you might be missing a crate named `polars`\n\nerror[E0433]: failed to resolve: use of unresolved module or unlinked crate `polars`\n --> /tmp/.tmpPNMbrO/main.rs:1:429\n  |\n1 | ...o create DataFrame\") ; { let orders = polars :: prelude :: DataFrame :: new (vec ! [polars :: prelude :: Series :: new (\"order_id\" , &...\n  |                                          ^^^^^^ use of unresolved module or unlinked crate `polars`\n  |\n  = help: you might be missing a crate named `polars`\n\nerror[E0433]: failed to resolve: use of unresolved module or unlinked crate `polars`\n --> /tmp/.tmpPNMbrO/main.rs:1:475\n  |\n1 | ...: prelude :: DataFrame :: new (vec ! [polars :: prelude :: Series :: new (\"order_id\" , & [101 , 102 , 103]) , polars :: prelude :: Ser...\n  |                                          ^^^^^^ use of unresolved module or unlinked crate `polars`\n  |\n  = help: you might be missing a crate named `polars`\n\nerror[E0433]: failed to resolve: use of unresolved module or unlinked crate `polars`\n --> /tmp/.tmpPNMbrO/main.rs:1:547\n  |\n1 | ... (\"order_id\" , & [101 , 102 , 103]) , polars :: prelude :: Series :: new (\"customer_id\" , & [1 , 2 , 1]) , polars :: prelude :: Series...\n  |                                          ^^^^^^ use of unresolved module or unlinked crate `polars`\n  |\n  = help: you might be missing a crate named `polars`\n\nerror[E0433]: failed to resolve: use of unresolved module or unlinked crate `polars`\n --> /tmp/.tmpPNMbrO/main.rs:1:616\n  |\n1 | ...new (\"customer_id\" , & [1 , 2 , 1]) , polars :: prelude :: Series :: new (\"amount\" , & [99.99f64 , 149.99f64 , 79.99f64])]) . expect (...\n  |                                          ^^^^^^ use of unresolved module or unlinked crate `polars`\n  |\n  = help: you might be missing a crate named `polars`\n\nerror: aborting due to 9 previous errors\n\nFor more information about this error, try `rustc --explain E0433`.\n\nError: Compilation failed:\nerror[E0433]: failed to resolve: use of unresolved module or unlinked crate `polars`\n --> /tmp/.tmpPNMbrO/main.rs:1:5\n  |\n1 | use polars :: prelude :: * ; fn work_with_multiple_dataframes () { { let customers = polars :: prelude :: DataFrame :: new (vec ! [polars...\n  |     ^^^^^^ use of unresolved module or unlinked crate `polars`\n  |\n  = help: you might be missing a crate named `polars`\n\nerror[E0433]: failed to resolve: use of unresolved module or unlinked crate `polars`\n --> /tmp/.tmpPNMbrO/main.rs:1:86\n  |\n1 | ...ple_dataframes () { { let customers = polars :: prelude :: DataFrame :: new (vec ! [polars :: prelude :: Series :: new (\"customer_id\" ...\n  |                                          ^^^^^^ use of unresolved module or unlinked crate `polars`\n  |\n  = help: you might be missing a crate named `polars`\n\nerror[E0433]: failed to resolve: use of unresolved module or unlinked crate `polars`\n --> /tmp/.tmpPNMbrO/main.rs:1:132\n  |\n1 | ...: prelude :: DataFrame :: new (vec ! [polars :: prelude :: Series :: new (\"customer_id\" , & [1 , 2 , 3]) , polars :: prelude :: Series...\n  |                                          ^^^^^^ use of unresolved module or unlinked crate `polars`\n  |\n  = help: you might be missing a crate named `polars`\n\nerror[E0433]: failed to resolve: use of unresolved module or unlinked crate `polars`\n --> /tmp/.tmpPNMbrO/main.rs:1:201\n  |\n1 | ...new (\"customer_id\" , & [1 , 2 , 3]) , polars :: prelude :: Series :: new (\"name\" , & [\"Alice\" , \"Bob\" , \"Charlie\"]) , polars :: prelud...\n  |                                          ^^^^^^ use of unresolved module or unlinked crate `polars`\n  |\n  = help: you might be missing a crate named `polars`\n\nerror[E0433]: failed to resolve: use of unresolved module or unlinked crate `polars`\n --> /tmp/.tmpPNMbrO/main.rs:1:281\n  |\n1 | ... , & [\"Alice\" , \"Bob\" , \"Charlie\"]) , polars :: prelude :: Series :: new (\"city\" , & [\"New York\" , \"Los Angeles\" , \"Chicago\"])]) . exp...\n  |                                          ^^^^^^ use of unresolved module or unlinked crate `polars`\n  |\n  = help: you might be missing a crate named `polars`\n\nerror[E0433]: failed to resolve: use of unresolved module or unlinked crate `polars`\n --> /tmp/.tmpPNMbrO/main.rs:1:429\n  |\n1 | ...o create DataFrame\") ; { let orders = polars :: prelude :: DataFrame :: new (vec ! [polars :: prelude :: Series :: new (\"order_id\" , &...\n  |                                          ^^^^^^ use of unresolved module or unlinked crate `polars`\n  |\n  = help: you might be missing a crate named `polars`\n\nerror[E0433]: failed to resolve: use of unresolved module or unlinked crate `polars`\n --> /tmp/.tmpPNMbrO/main.rs:1:475\n  |\n1 | ...: prelude :: DataFrame :: new (vec ! [polars :: prelude :: Series :: new (\"order_id\" , & [101 , 102 , 103]) , polars :: prelude :: Ser...\n  |                                          ^^^^^^ use of unresolved module or unlinked crate `polars`\n  |\n  = help: you might be missing a crate named `polars`\n\nerror[E0433]: failed to resolve: use of unresolved module or unlinked crate `polars`\n --> /tmp/.tmpPNMbrO/main.rs:1:547\n  |\n1 | ... (\"order_id\" , & [101 , 102 , 103]) , polars :: prelude :: Series :: new (\"customer_id\" , & [1 , 2 , 1]) , polars :: prelude :: Series...\n  |                                          ^^^^^^ use of unresolved module or unlinked crate `polars`\n  |\n  = help: you might be missing a crate named `polars`\n\nerror[E0433]: failed to resolve: use of unresolved module or unlinked crate `polars`\n --> /tmp/.tmpPNMbrO/main.rs:1:616\n  |\n1 | ...new (\"customer_id\" , & [1 , 2 , 1]) , polars :: prelude :: Series :: new (\"amount\" , & [99.99f64 , 149.99f64 , 79.99f64])]) . expect (...\n  |                                          ^^^^^^ use of unresolved module or unlinked crate `polars`\n  |\n  = help: you might be missing a crate named `polars`\n\nerror: aborting due to 9 previous errors\n\nFor more information about this error, try `rustc --explain E0433`.\n\n",
          "errorCategory": "UNKNOWN",
          "rootCause": "Unknown error - needs manual investigation"
=======
          "line_number": 79,
          "code": "fun work_with_multiple_dataframes() {\n    let customers = df![\n        \"customer_id\" => [1, 2, 3],\n        \"name\" => [\"Alice\", \"Bob\", \"Charlie\"],\n        \"city\" => [\"New York\", \"Los Angeles\", \"Chicago\"]\n    ];\n\n    let orders = df![\n        \"order_id\" => [101, 102, 103],\n        \"customer_id\" => [1, 2, 1],\n        \"amount\" => [99.99, 149.99, 79.99]\n    ];\n\n    // Display both DataFrames\n    customers\n}",
          "passed": true,
          "status": "working"
>>>>>>> d5900f26
        },
        {
          "file": "src/ch18-00-dataframes-data-processing.md",
          "example_number": 4,
<<<<<<< HEAD
          "line_number": 69,
          "code": "fun conditional_processing() {\n    let df = DataFrame::new()\n        .column(\"status\", [\"active\", \"pending\", \"closed\"])\n        .column(\"value\", [1000, 500, 1500])\n        .build();\n    \n    if df.rows() > 0 {\n        println(\"DataFrame contains data\");\n    }\n    \n    if df.columns() == 2 {\n        println(\"DataFrame has exactly 2 columns\");\n    }\n    \n    for i in 0..df.rows() {\n        println(\"Processing row {}\", i);\n    }\n}",
          "passed": false,
          "status": "broken",
          "error": "✗ Compilation failed: Compilation failed:\nerror[E0433]: failed to resolve: use of unresolved module or unlinked crate `polars`\n --> /tmp/.tmpM4GDaf/main.rs:1:5\n  |\n1 | use polars :: prelude :: * ; fn conditional_processing () { let df = polars :: prelude :: DataFrame :: new (vec ! [polars :: prelude :: S...\n  |     ^^^^^^ use of unresolved module or unlinked crate `polars`\n  |\n  = help: you might be missing a crate named `polars`\n\nerror[E0433]: failed to resolve: use of unresolved module or unlinked crate `polars`\n --> /tmp/.tmpM4GDaf/main.rs:1:70\n  |\n1 | use polars :: prelude :: * ; fn conditional_processing () { let df = polars :: prelude :: DataFrame :: new (vec ! [polars :: prelude :: S...\n  |                                                                      ^^^^^^ use of unresolved module or unlinked crate `polars`\n  |\n  = help: you might be missing a crate named `polars`\n\nerror[E0433]: failed to resolve: use of unresolved module or unlinked crate `polars`\n --> /tmp/.tmpM4GDaf/main.rs:1:116\n  |\n1 | ...: prelude :: DataFrame :: new (vec ! [polars :: prelude :: Series :: new (\"status\" , & [\"active\" , \"pending\" , \"closed\"]) , polars :: ...\n  |                                          ^^^^^^ use of unresolved module or unlinked crate `polars`\n  |\n  = help: you might be missing a crate named `polars`\n\nerror[E0433]: failed to resolve: use of unresolved module or unlinked crate `polars`\n --> /tmp/.tmpM4GDaf/main.rs:1:202\n  |\n1 | ... [\"active\" , \"pending\" , \"closed\"]) , polars :: prelude :: Series :: new (\"value\" , & [1000 , 500 , 1500])]) . expect (\"Failed to crea...\n  |                                          ^^^^^^ use of unresolved module or unlinked crate `polars`\n  |\n  = help: you might be missing a crate named `polars`\n\nwarning: unnecessary braces around block return value\n --> /tmp/.tmpM4GDaf/main.rs:1:486\n  |\n1 | ...2 columns\") } ; for i in 0 .. df . height () { { println ! (\"Processing row {}\" , i) } } ; } fn main () { }\n  |                                                   ^^                                   ^^\n  |\n  = note: `#[warn(unused_braces)]` on by default\nhelp: remove these braces\n  |\n1 - use polars :: prelude :: * ; fn conditional_processing () { let df = polars :: prelude :: DataFrame :: new (vec ! [polars :: prelude :: Series :: new (\"status\" , & [\"active\" , \"pending\" , \"closed\"]) , polars :: prelude :: Series :: new (\"value\" , & [1000 , 500 , 1500])]) . expect (\"Failed to create DataFrame\") ; if df . height () > 0 { println ! (\"DataFrame contains data\") } ; if df . width () == 2 { println ! (\"DataFrame has exactly 2 columns\") } ; for i in 0 .. df . height () { { println ! (\"Processing row {}\" , i) } } ; } fn main () { }\n1 + use polars :: prelude :: * ; fn conditional_processing () { let df = polars :: prelude :: DataFrame :: new (vec ! [polars :: prelude :: Series :: new (\"status\" , & [\"active\" , \"pending\" , \"closed\"]) , polars :: prelude :: Series :: new (\"value\" , & [1000 , 500 , 1500])]) . expect (\"Failed to create DataFrame\") ; if df . height () > 0 { println ! (\"DataFrame contains data\") } ; if df . width () == 2 { println ! (\"DataFrame has exactly 2 columns\") } ; for i in 0 .. df . height () { println ! (\"Processing row {}\" , i) } ; } fn main () { }\n  |\n\nerror: aborting due to 4 previous errors; 1 warning emitted\n\nFor more information about this error, try `rustc --explain E0433`.\n\nError: Compilation failed:\nerror[E0433]: failed to resolve: use of unresolved module or unlinked crate `polars`\n --> /tmp/.tmpM4GDaf/main.rs:1:5\n  |\n1 | use polars :: prelude :: * ; fn conditional_processing () { let df = polars :: prelude :: DataFrame :: new (vec ! [polars :: prelude :: S...\n  |     ^^^^^^ use of unresolved module or unlinked crate `polars`\n  |\n  = help: you might be missing a crate named `polars`\n\nerror[E0433]: failed to resolve: use of unresolved module or unlinked crate `polars`\n --> /tmp/.tmpM4GDaf/main.rs:1:70\n  |\n1 | use polars :: prelude :: * ; fn conditional_processing () { let df = polars :: prelude :: DataFrame :: new (vec ! [polars :: prelude :: S...\n  |                                                                      ^^^^^^ use of unresolved module or unlinked crate `polars`\n  |\n  = help: you might be missing a crate named `polars`\n\nerror[E0433]: failed to resolve: use of unresolved module or unlinked crate `polars`\n --> /tmp/.tmpM4GDaf/main.rs:1:116\n  |\n1 | ...: prelude :: DataFrame :: new (vec ! [polars :: prelude :: Series :: new (\"status\" , & [\"active\" , \"pending\" , \"closed\"]) , polars :: ...\n  |                                          ^^^^^^ use of unresolved module or unlinked crate `polars`\n  |\n  = help: you might be missing a crate named `polars`\n\nerror[E0433]: failed to resolve: use of unresolved module or unlinked crate `polars`\n --> /tmp/.tmpM4GDaf/main.rs:1:202\n  |\n1 | ... [\"active\" , \"pending\" , \"closed\"]) , polars :: prelude :: Series :: new (\"value\" , & [1000 , 500 , 1500])]) . expect (\"Failed to crea...\n  |                                          ^^^^^^ use of unresolved module or unlinked crate `polars`\n  |\n  = help: you might be missing a crate named `polars`\n\nwarning: unnecessary braces around block return value\n --> /tmp/.tmpM4GDaf/main.rs:1:486\n  |\n1 | ...2 columns\") } ; for i in 0 .. df . height () { { println ! (\"Processing row {}\" , i) } } ; } fn main () { }\n  |                                                   ^^                                   ^^\n  |\n  = note: `#[warn(unused_braces)]` on by default\nhelp: remove these braces\n  |\n1 - use polars :: prelude :: * ; fn conditional_processing () { let df = polars :: prelude :: DataFrame :: new (vec ! [polars :: prelude :: Series :: new (\"status\" , & [\"active\" , \"pending\" , \"closed\"]) , polars :: prelude :: Series :: new (\"value\" , & [1000 , 500 , 1500])]) . expect (\"Failed to create DataFrame\") ; if df . height () > 0 { println ! (\"DataFrame contains data\") } ; if df . width () == 2 { println ! (\"DataFrame has exactly 2 columns\") } ; for i in 0 .. df . height () { { println ! (\"Processing row {}\" , i) } } ; } fn main () { }\n1 + use polars :: prelude :: * ; fn conditional_processing () { let df = polars :: prelude :: DataFrame :: new (vec ! [polars :: prelude :: Series :: new (\"status\" , & [\"active\" , \"pending\" , \"closed\"]) , polars :: prelude :: Series :: new (\"value\" , & [1000 , 500 , 1500])]) . expect (\"Failed to create DataFrame\") ; if df . height () > 0 { println ! (\"DataFrame contains data\") } ; if df . width () == 2 { println ! (\"DataFrame has exactly 2 columns\") } ; for i in 0 .. df . height () { println ! (\"Processing row {}\" , i) } ; } fn main () { }\n  |\n\nerror: aborting due to 4 previous errors; 1 warning emitted\n\nFor more information about this error, try `rustc --explain E0433`.\n\n",
          "errorCategory": "UNKNOWN",
          "rootCause": "Unknown error - needs manual investigation"
=======
          "line_number": 100,
          "code": "fun conditional_processing() {\n    let df = df![\n        \"status\" => [\"active\", \"pending\", \"closed\"],\n        \"value\" => [1000, 500, 1500]\n    ];\n\n    // Display the DataFrame\n    df\n}",
          "passed": true,
          "status": "working"
>>>>>>> d5900f26
        }
      ]
    },
    "ch21-00-scientific-benchmarking": {
      "chapter": "ch21-00-scientific-benchmarking",
      "total_examples": 1,
      "working_examples": 1,
      "failing_examples": 0,
      "examples": [
        {
          "file": "src/ch21-00-scientific-benchmarking.md",
          "example_number": 1,
          "line_number": 181,
          "code": "fun fibonacci(n) {\n    if n <= 1 {\n        n\n    } else {\n        fibonacci(n - 1) + fibonacci(n - 2)\n    }\n}\n\nlet result = fibonacci(20)\n// Expected: 6765",
          "passed": true,
          "status": "working"
        }
      ]
    },
    "ch05-00-control-flow-tdd": {
      "chapter": "ch05-00-control-flow-tdd",
      "total_examples": 14,
      "working_examples": 14,
      "failing_examples": 0,
      "examples": [
        {
          "file": "src/ch05-00-control-flow-tdd.md",
          "example_number": 1,
          "line_number": 52,
          "code": "fun main() {\n    let x = 10;\n    if x > 5 {\n        println(\"x is greater than 5\");\n    } else {\n        println(\"x is not greater than 5\");\n    }\n}",
          "passed": true,
          "status": "working"
        },
        {
          "file": "src/ch05-00-control-flow-tdd.md",
          "example_number": 2,
          "line_number": 75,
          "code": "fun main() {\n    let score = 85;\n    if score >= 80 {\n        println(\"Great job!\");\n    }\n    println(\"Score processed\");\n}",
          "passed": true,
          "status": "working"
        },
        {
          "file": "src/ch05-00-control-flow-tdd.md",
          "example_number": 3,
          "line_number": 98,
          "code": "fun main() {\n    let grade = 75;\n    if grade >= 90 {\n        println(\"A grade\");\n    } else if grade >= 80 {\n        println(\"B grade\");\n    } else if grade >= 70 {\n        println(\"C grade\");\n    } else {\n        println(\"Below C\");\n    }\n}",
          "passed": true,
          "status": "working"
        },
        {
          "file": "src/ch05-00-control-flow-tdd.md",
          "example_number": 4,
          "line_number": 125,
          "code": "fun main() {\n    let mut i = 0;\n    while i < 3 {\n        println(i);\n        i = i + 1;\n    }\n    println(\"Done\");\n}",
          "passed": true,
          "status": "working"
        },
        {
          "file": "src/ch05-00-control-flow-tdd.md",
          "example_number": 5,
          "line_number": 151,
          "code": "fun main() {\n    for i in 0..3 {\n        println(i);\n    }\n    println(\"For loop done\");\n}",
          "passed": true,
          "status": "working"
        },
        {
          "file": "src/ch05-00-control-flow-tdd.md",
          "example_number": 6,
          "line_number": 175,
          "code": "fun main() {\n    let number = 2;\n    match number {\n        1 => println(\"One\"),\n        2 => println(\"Two\"),\n        3 => println(\"Three\"),\n        _ => println(\"Other\")\n    }\n}",
          "passed": true,
          "status": "working"
        },
        {
          "file": "src/ch05-00-control-flow-tdd.md",
          "example_number": 7,
          "line_number": 199,
          "code": "fun main() {\n    let mut i = 0;\n    while i < 10 {\n        i = i + 1;\n        if i == 3 {\n            continue;\n        }\n        if i == 6 {\n            break;\n        }\n        println(i);\n    }\n    println(\"Loop ended\");\n}",
          "passed": true,
          "status": "working"
        },
        {
          "file": "src/ch05-00-control-flow-tdd.md",
          "example_number": 8,
          "line_number": 256,
          "code": "fun main() {\n    let x = 10;\n    let y = 5;\n\n    if x > y {\n        println(\"x is greater\");\n    } else if x < y {\n        println(\"y is greater\");\n    } else {\n        println(\"they are equal\");\n    }\n}",
          "passed": true,
          "status": "working"
        },
        {
          "file": "src/ch05-00-control-flow-tdd.md",
          "example_number": 9,
          "line_number": 272,
          "code": "fun main() {\n    // While loop\n    let mut count = 0;\n    while count < 3 {\n        println(\"Count:\", count);\n        count = count + 1;\n    }\n\n    // For loop with range\n    for i in 1..4 {\n        println(\"Iteration:\", i);\n    }\n}",
          "passed": true,
          "status": "working"
        },
        {
          "file": "src/ch05-00-control-flow-tdd.md",
          "example_number": 10,
          "line_number": 289,
          "code": "fun main() {\n    let number = 2;\n    match number {\n        1 => println(\"One\"),\n        2 => println(\"Two\"),\n        3 => println(\"Three\"),\n        _ => println(\"Other\")\n    }\n}",
          "passed": true,
          "status": "working"
        },
        {
          "file": "src/ch05-00-control-flow-tdd.md",
          "example_number": 11,
          "line_number": 316,
          "code": "fun main() {\n    let user_input = 75;\n    let threshold = 50;\n\n    if user_input > threshold {\n        println(\"High value:\", user_input);\n    } else {\n        println(\"Normal value:\", user_input);\n    }\n}",
          "passed": true,
          "status": "working"
        },
        {
          "file": "src/ch05-00-control-flow-tdd.md",
          "example_number": 12,
          "line_number": 330,
          "code": "fun main() {\n    let mut count = 0;\n    while count < 10 {\n        println(\"Count is:\", count);\n        count = count + 1;\n    }\n}",
          "passed": true,
          "status": "working"
        },
        {
          "file": "src/ch05-00-control-flow-tdd.md",
          "example_number": 13,
          "line_number": 341,
          "code": "fun main() {\n    for i in 1..5 {\n        println(\"Processing item\", i);\n    }\n}",
          "passed": true,
          "status": "working"
        },
        {
          "file": "src/ch05-00-control-flow-tdd.md",
          "example_number": 14,
          "line_number": 350,
          "code": "fun main() {\n    let status_code = 200;\n    match status_code {\n        200 => println(\"Success\"),\n        404 => println(\"Not Found\"),\n        500 => println(\"Server Error\"),\n        _ => println(\"Unknown Status\")\n    }\n}",
          "passed": true,
          "status": "working"
        }
      ]
    },
    "ch19-00-structs-oop": {
      "chapter": "ch19-00-structs-oop",
      "total_examples": 8,
      "working_examples": 8,
      "failing_examples": 0,
      "examples": [
        {
          "file": "src/ch19-00-structs-oop.md",
          "example_number": 1,
          "line_number": 42,
          "code": "struct Point {\n    x: i32,\n    y: i32\n}\n\n// Create an instance\nlet p = Point { x: 10, y: 20 }\nprintln(p.x)  // 10\nprintln(p.y)  // 20",
          "passed": true,
          "status": "working"
        },
        {
          "file": "src/ch19-00-structs-oop.md",
          "example_number": 2,
          "line_number": 58,
          "code": "struct Person {\n    name: String,\n    age: i32,\n    height: f64\n}\n\nlet alice = Person {\n    name: \"Alice\",\n    age: 30,\n    height: 5.6\n}\n\nprintln(alice.name)    // Alice\nprintln(alice.age)     // 30\nprintln(alice.height)  // 5.6",
          "passed": true,
          "status": "working"
        },
        {
          "file": "src/ch19-00-structs-oop.md",
          "example_number": 3,
          "line_number": 80,
          "code": "struct Counter {\n    count: i32\n}\n\nlet mut c = Counter { count: 0 }\nprintln(c.count)  // 0\n\n// Field mutation now works!\nc.count = 5\nprintln(c.count)  // 5\n\nc.count = c.count + 1\nprintln(c.count)  // 6",
          "passed": true,
          "status": "working"
        },
        {
          "file": "src/ch19-00-structs-oop.md",
          "example_number": 4,
          "line_number": 104,
          "code": "struct Node {\n    value: i32,\n    next: Option<Node>\n}\n\n// Leaf node\nlet leaf = Node {\n    value: 3,\n    next: None\n}\n\n// Node with a child\nlet parent = Node {\n    value: 1,\n    next: Some(leaf)\n}\n\nprintln(parent.value)  // 1",
          "passed": true,
          "status": "working"
        },
        {
          "file": "src/ch19-00-structs-oop.md",
          "example_number": 5,
          "line_number": 133,
          "code": "struct Config {\n    debug: bool,\n    port: i32,\n    host: String\n}\n\nlet default_config = Config {\n    debug: false,\n    port: 8080,\n    host: \"localhost\"\n}\n\n// Create a new config with some fields changed\nlet prod_config = Config {\n    debug: false,\n    port: 443,\n    host: \"production.com\"\n}\n\nprintln(prod_config.port)  // 443",
          "passed": true,
          "status": "working"
        },
        {
          "file": "src/ch19-00-structs-oop.md",
          "example_number": 6,
          "line_number": 160,
          "code": "struct Settings {\n    theme: String = \"dark\",\n    font_size: i32 = 14,\n    auto_save: bool = true\n}\n\n// Use all defaults\nlet default_settings = Settings {}\nprintln(default_settings.theme)      // dark\nprintln(default_settings.font_size)  // 14\n\n// Override specific fields\nlet custom = Settings {\n    font_size: 16\n}\nprintln(custom.font_size)  // 16\nprintln(custom.theme)      // dark (default)",
          "passed": true,
          "status": "working"
        },
        {
          "file": "src/ch19-00-structs-oop.md",
          "example_number": 7,
          "line_number": 184,
          "code": "struct BankAccount {\n    pub owner: String,       // Public field\n    balance: f64,           // Private field (default)\n    pub(crate) id: i32      // Crate-visible field\n}\n\nlet account = BankAccount {\n    owner: \"Alice\",\n    balance: 1000.0,\n    id: 123\n}\n\nprintln(account.owner)  // OK - public field\n// println(account.balance)  // Error - private field",
          "passed": true,
          "status": "working"
        },
        {
          "file": "src/ch19-00-structs-oop.md",
          "example_number": 8,
          "line_number": 205,
          "code": "struct Task {\n    id: i32,\n    title: String,\n    completed: bool\n}\n\nlet tasks = [\n    Task { id: 1, title: \"Write docs\", completed: false },\n    Task { id: 2, title: \"Review PR\", completed: true },\n    Task { id: 3, title: \"Fix bug\", completed: false }\n]\n\n// Count completed tasks\nlet mut completed_count = 0\nfor task in tasks {\n    if task.completed {\n        completed_count = completed_count + 1\n    }\n}\nprintln(completed_count)  // 1",
          "passed": true,
          "status": "working"
        }
      ]
    }
  }
}<|MERGE_RESOLUTION|>--- conflicted
+++ resolved
@@ -1,5 +1,4 @@
 {
-<<<<<<< HEAD
   "timestamp": "2025-11-14T17:17:18.008Z",
   "ruchy_version": "ruchy 3.89.0",
   "chapters_processed": 16,
@@ -7,15 +6,6 @@
   "examples_working": 83,
   "examples_failing": 37,
   "success_rate": 69,
-=======
-  "timestamp": "2025-11-04T12:58:24.858Z",
-  "ruchy_version": "ruchy 3.182.0",
-  "chapters_processed": 20,
-  "examples_found": 140,
-  "examples_working": 139,
-  "examples_failing": 1,
-  "success_rate": 99,
->>>>>>> d5900f26
   "chapters": {
     "ch04-00-practical-patterns-tdd": {
       "chapter": "ch04-00-practical-patterns-tdd",
@@ -24,11 +14,90 @@
       "failing_examples": 0,
       "examples": [
         {
-<<<<<<< HEAD
-          "file": "src/ch21-00-professional-tooling-tdd.md",
-          "example_number": 1,
-          "line_number": 23,
-          "code": "// test/tooling/simple_test.ruchy - ✓ VERIFIED WORKING\nfun add(a: i32, b: i32) -> i32 {\n    a + b\n}",
+          "file": "src/ch04-00-practical-patterns-tdd.md",
+          "example_number": 1,
+          "line_number": 38,
+          "code": "// Calculator with validation and error handling\nfun safe_calculate(operation: &str, a: i32, b: i32) -> i32 {\n    if operation == \"add\" {\n        a + b\n    } else if operation == \"subtract\" {\n        a - b\n    } else if operation == \"multiply\" {\n        a * b\n    } else if operation == \"divide\" {\n        if b == 0 {\n            println(\"Error: Division by zero\");\n            0  // Safe default\n        } else {\n            a / b\n        }\n    } else {\n        println(\"Error: Unknown operation '{}'\", operation);\n        0  // Safe default\n    }\n}\n\nfun main() {\n    let result1 = safe_calculate(\"add\", 10, 5);\n    let result2 = safe_calculate(\"divide\", 12, 3);\n    let result3 = safe_calculate(\"divide\", 10, 0);\n    \n    println(\"10 + 5 = {}\", result1);\n    println(\"12 / 3 = {}\", result2);\n    println(\"10 / 0 = {}\", result3);\n}",
+          "passed": true,
+          "status": "working"
+        },
+        {
+          "file": "src/ch04-00-practical-patterns-tdd.md",
+          "example_number": 2,
+          "line_number": 98,
+          "code": "fun validate_user_input(name: &str, age: i32, email: &str) -> bool {\n    // Guard clause: check for empty name\n    if name.len() == 0 {\n        println(\"Error: Name cannot be empty\");\n        return false;\n    }\n    \n    // Guard clause: check age range\n    if age < 0 || age > 150 {\n        println(\"Error: Age must be between 0 and 150\");\n        return false;\n    }\n    \n    // Guard clause: basic email validation\n    if !email.contains('@') {\n        println(\"Error: Invalid email format\");\n        return false;\n    }\n    \n    // All validations passed\n    println(\"User input is valid\");\n    return true;\n}\n\nfun create_user_profile(name: &str, age: i32, email: &str) -> &str {\n    if validate_user_input(name, age, email) {\n        println(\"Creating profile for: {}\", name);\n        return \"Profile created successfully\";\n    } else {\n        return \"Profile creation failed\";\n    }\n}\n\nfun main() {\n    let result1 = create_user_profile(\"Alice\", 25, \"alice@example.com\");\n    let result2 = create_user_profile(\"\", 30, \"bob@example.com\");\n    let result3 = create_user_profile(\"Charlie\", -5, \"charlie@example.com\");\n    \n    println(\"Result 1: {}\", result1);\n    println(\"Result 2: {}\", result2); \n    println(\"Result 3: {}\", result3);\n}",
+          "passed": true,
+          "status": "working"
+        },
+        {
+          "file": "src/ch04-00-practical-patterns-tdd.md",
+          "example_number": 3,
+          "line_number": 145,
+          "code": "fun process_score(raw_score: i32, max_score: i32) -> f64 {\n    // Step 1: Validate inputs\n    if max_score <= 0 {\n        println(\"Error: Max score must be positive\");\n        return 0.0;\n    }\n    \n    if raw_score < 0 {\n        println(\"Warning: Negative score adjusted to 0\");\n        return 0.0;\n    }\n    \n    if raw_score > max_score {\n        println(\"Warning: Score exceeds maximum, capping at {}\", max_score);\n        return 100.0;\n    }\n    \n    // Step 2: Calculate percentage\n    let percentage = (raw_score as f64) / (max_score as f64) * 100.0;\n    \n    // Step 3: Round to reasonable precision\n    let rounded = (percentage * 10.0).round() / 10.0;\n    \n    // Step 4: Return result\n    rounded\n}\n\nfun grade_assignment(student: &str, raw_score: i32, max_score: i32) -> &str {\n    let percentage = process_score(raw_score, max_score);\n    \n    println(\"Student: {}\", student);\n    println(\"Score: {}/{} ({:.1}%)\", raw_score, max_score, percentage);\n    \n    // Letter grade assignment\n    if percentage >= 90.0 {\n        return \"A\";\n    } else if percentage >= 80.0 {\n        return \"B\";\n    } else if percentage >= 70.0 {\n        return \"C\";\n    } else if percentage >= 60.0 {\n        return \"D\";\n    } else {\n        return \"F\";\n    }\n}\n\nfun main() {\n    let grade1 = grade_assignment(\"Alice\", 95, 100);\n    let grade2 = grade_assignment(\"Bob\", 42, 50);\n    let grade3 = grade_assignment(\"Charlie\", 150, 100);\n    \n    println(\"Grades: {}, {}, {}\", grade1, grade2, grade3);\n}",
+          "passed": true,
+          "status": "working"
+        },
+        {
+          "file": "src/ch04-00-practical-patterns-tdd.md",
+          "example_number": 4,
+          "line_number": 204,
+          "code": "fun get_setting(setting_name: &str, default_value: i32) -> i32 {\n    // Simulate configuration lookup\n    if setting_name == \"timeout\" {\n        return 30;\n    } else if setting_name == \"max_retries\" {\n        return 3;\n    } else if setting_name == \"buffer_size\" {\n        return 1024;\n    } else {\n        println(\"Warning: Unknown setting '{}', using default {}\", setting_name, default_value);\n        return default_value;\n    }\n}\n\nfun initialize_system() -> bool {\n    println(\"Initializing system...\");\n    \n    // Get settings with defaults\n    let timeout = get_setting(\"timeout\", 15);\n    let retries = get_setting(\"max_retries\", 1);\n    let buffer = get_setting(\"buffer_size\", 512);\n    let unknown = get_setting(\"cache_size\", 256);\n    \n    // Display configuration\n    println(\"Configuration:\");\n    println(\"  Timeout: {} seconds\", timeout);\n    println(\"  Max retries: {}\", retries);\n    println(\"  Buffer size: {} bytes\", buffer);\n    println(\"  Cache size: {} MB\", unknown);\n    \n    // Validate critical settings\n    if timeout <= 0 {\n        println(\"Error: Timeout must be positive\");\n        return false;\n    }\n    \n    if retries < 0 {\n        println(\"Error: Retries cannot be negative\");\n        return false;\n    }\n    \n    println(\"✅ System initialized successfully\");\n    return true;\n}\n\nfun main() {\n    let success = initialize_system();\n    \n    if success {\n        println(\"System is ready for operation\");\n    } else {\n        println(\"System initialization failed\");\n    }\n}",
+          "passed": true,
+          "status": "working"
+        },
+        {
+          "file": "src/ch04-00-practical-patterns-tdd.md",
+          "example_number": 5,
+          "line_number": 265,
+          "code": "fun calculate_total(prices: [i32; 5]) -> i32 {\n    let mut total = 0;  // Accumulator starts at zero\n    let mut i = 0;\n    \n    while i < 5 {\n        total = total + prices[i];  // Accumulate each value\n        i = i + 1;\n    }\n    \n    total  // Return accumulated result\n}\n\nfun find_maximum(numbers: [i32; 5]) -> i32 {\n    let mut max_value = numbers[0];  // Accumulator starts with first value\n    let mut i = 1;\n    \n    while i < 5 {\n        if numbers[i] > max_value {\n            max_value = numbers[i];  // Update accumulator if better value found\n        }\n        i = i + 1;\n    }\n    \n    max_value  // Return best value found\n}\n\nfun count_positives(numbers: [i32; 5]) -> i32 {\n    let mut count = 0;  // Counter accumulator\n    let mut i = 0;\n    \n    while i < 5 {\n        if numbers[i] > 0 {\n            count = count + 1;  // Increment counter for matches\n        }\n        i = i + 1;\n    }\n    \n    count  // Return count\n}\n\nfun main() {\n    let prices = [10, 25, 5, 15, 8];\n    let numbers = [-3, 7, -1, 12, 0];\n    \n    let total = calculate_total(prices);\n    let maximum = find_maximum(prices);\n    let positive_count = count_positives(numbers);\n    \n    println(\"Total: {}\", total);\n    println(\"Maximum: {}\", maximum);\n    println(\"Positive numbers: {}\", positive_count);\n}",
+          "passed": true,
+          "status": "working"
+        },
+        {
+          "file": "src/ch04-00-practical-patterns-tdd.md",
+          "example_number": 6,
+          "line_number": 322,
+          "code": "fun process_order_state(current_state: &str, action: &str) -> &str {\n    if current_state == \"pending\" {\n        if action == \"pay\" {\n            println(\"Payment received, order confirmed\");\n            return \"confirmed\";\n        } else if action == \"cancel\" {\n            println(\"Order cancelled\");\n            return \"cancelled\";\n        } else {\n            println(\"Invalid action '{}' for pending order\", action);\n            return current_state;\n        }\n    } else if current_state == \"confirmed\" {\n        if action == \"ship\" {\n            println(\"Order shipped\");\n            return \"shipped\";\n        } else if action == \"cancel\" {\n            println(\"Confirmed order cancelled, refund processed\");\n            return \"cancelled\";\n        } else {\n            println(\"Invalid action '{}' for confirmed order\", action);\n            return current_state;\n        }\n    } else if current_state == \"shipped\" {\n        if action == \"deliver\" {\n            println(\"Order delivered\");\n            return \"delivered\";\n        } else {\n            println(\"Cannot modify shipped order\");\n            return current_state;\n        }\n    } else if current_state == \"delivered\" {\n        println(\"Order already completed\");\n        return current_state;\n    } else if current_state == \"cancelled\" {\n        println(\"Order was cancelled\");\n        return current_state;\n    } else {\n        println(\"Unknown order state: {}\", current_state);\n        return \"error\";\n    }\n}\n\nfun track_order() -> &str {\n    let mut state = \"pending\";\n    \n    println(\"Order tracking simulation:\");\n    println(\"Initial state: {}\", state);\n    \n    // Process sequence of actions\n    state = process_order_state(state, \"pay\");\n    println(\"Current state: {}\", state);\n    \n    state = process_order_state(state, \"ship\");\n    println(\"Current state: {}\", state);\n    \n    state = process_order_state(state, \"deliver\");\n    println(\"Current state: {}\", state);\n    \n    state\n}\n\nfun main() {\n    let final_state = track_order();\n    println(\"Final order state: {}\", final_state);\n}",
+          "passed": true,
+          "status": "working"
+        },
+        {
+          "file": "src/ch04-00-practical-patterns-tdd.md",
+          "example_number": 7,
+          "line_number": 393,
+          "code": "fun build_greeting(name: &str, formal: bool, include_time: bool) -> String {\n    let mut greeting = String::new();\n    \n    // Start with appropriate formality\n    if formal {\n        greeting = greeting + \"Good day, \";\n    } else {\n        greeting = greeting + \"Hello, \";\n    }\n    \n    // Add the name\n    greeting = greeting + name;\n    \n    // Add time information if requested\n    if include_time {\n        greeting = greeting + \"! Hope you're having a great day\";\n    } else {\n        greeting = greeting + \"!\";\n    }\n    \n    greeting\n}\n\nfun build_email_subject(priority: &str, department: &str, topic: &str) -> String {\n    let mut subject = String::new();\n    \n    // Add priority prefix\n    if priority == \"urgent\" {\n        subject = subject + \"[URGENT] \";\n    } else if priority == \"high\" {\n        subject = subject + \"[HIGH] \";\n    }\n    \n    // Add department prefix\n    subject = subject + \"[\" + department + \"] \";\n    \n    // Add main topic\n    subject = subject + topic;\n    \n    subject\n}\n\nfun main() {\n    let greeting1 = build_greeting(\"Alice\", true, true);\n    let greeting2 = build_greeting(\"Bob\", false, false);\n    \n    let subject1 = build_email_subject(\"urgent\", \"IT\", \"Server maintenance required\");\n    let subject2 = build_email_subject(\"normal\", \"HR\", \"Team meeting scheduled\");\n    \n    println(\"Greetings:\");\n    println(\"  {}\", greeting1);\n    println(\"  {}\", greeting2);\n    \n    println(\"Email subjects:\");\n    println(\"  {}\", subject1);\n    println(\"  {}\", subject2);\n}",
+          "passed": true,
+          "status": "working"
+        },
+        {
+          "file": "src/ch04-00-practical-patterns-tdd.md",
+          "example_number": 8,
+          "line_number": 457,
+          "code": "fun process_student_data(name: &str, scores: [i32; 3]) -> String {\n    // Pattern 1: Input validation\n    if name.len() == 0 {\n        return String::from(\"Error: Student name required\");\n    }\n    \n    // Pattern 2: Accumulator for total\n    let mut total = 0;\n    let mut i = 0;\n    while i < 3 {\n        if scores[i] < 0 || scores[i] > 100 {\n            return String::from(\"Error: Scores must be between 0 and 100\");\n        }\n        total = total + scores[i];\n        i = i + 1;\n    }\n    \n    // Pattern 3: Calculation with validation\n    let average = total / 3;\n    \n    // Pattern 4: State-based classification\n    let grade = if average >= 90 {\n        \"A\"\n    } else if average >= 80 {\n        \"B\"\n    } else if average >= 70 {\n        \"C\"\n    } else if average >= 60 {\n        \"D\"\n    } else {\n        \"F\"\n    };\n    \n    // Pattern 5: Builder pattern for result\n    let mut result = String::from(\"Student Report\\n\");\n    result = result + \"Name: \" + name + \"\\n\";\n    result = result + \"Scores: \";\n    \n    // Add individual scores\n    let mut i = 0;\n    while i < 3 {\n        if i > 0 {\n            result = result + \", \";\n        }\n        result = result + &scores[i].to_string();\n        i = i + 1;\n    }\n    \n    result = result + \"\\n\";\n    result = result + \"Average: \" + &average.to_string() + \"\\n\";\n    result = result + \"Grade: \" + grade;\n    \n    result\n}\n\nfun main() {\n    let report1 = process_student_data(\"Alice Johnson\", [95, 87, 92]);\n    let report2 = process_student_data(\"Bob Smith\", [78, 82, 75]);\n    let report3 = process_student_data(\"\", [85, 90, 88]);\n    \n    println(\"{}\\n\", report1);\n    println(\"{}\\n\", report2);  \n    println(\"{}\\n\", report3);\n}",
+          "passed": true,
+          "status": "working"
+        },
+        {
+          "file": "src/ch04-00-practical-patterns-tdd.md",
+          "example_number": 9,
+          "line_number": 528,
+          "code": "// Test helper function\nfun assert_equal(actual: i32, expected: i32, test_name: &str) {\n    if actual == expected {\n        println(\"✅ {}: {} == {}\", test_name, actual, expected);\n    } else {\n        println(\"❌ {}: {} != {} (expected)\", test_name, actual, expected);\n    }\n}\n\nfun assert_string_equal(actual: &str, expected: &str, test_name: &str) {\n    if actual == expected {\n        println(\"✅ {}: strings match\", test_name);\n    } else {\n        println(\"❌ {}: '{}' != '{}' (expected)\", test_name, actual, expected);\n    }\n}\n\n// Function to test\nfun calculate_discount(price: i32, discount_percent: i32) -> i32 {\n    if discount_percent < 0 || discount_percent > 100 {\n        return price;  // No discount for invalid percentage\n    }\n    \n    let discount_amount = (price * discount_percent) / 100;\n    price - discount_amount\n}\n\n// Test suite\nfun test_discount_calculation() {\n    println(\"Testing discount calculation...\");\n    \n    // Normal cases\n    assert_equal(calculate_discount(100, 10), 90, \"10% discount on $100\");\n    assert_equal(calculate_discount(50, 20), 40, \"20% discount on $50\");\n    assert_equal(calculate_discount(200, 0), 200, \"0% discount on $200\");\n    \n    // Edge cases\n    assert_equal(calculate_discount(100, -5), 100, \"Negative discount\");\n    assert_equal(calculate_discount(100, 150), 100, \"Over 100% discount\");\n    assert_equal(calculate_discount(0, 50), 0, \"50% discount on $0\");\n    \n    println(\"Discount tests completed.\\n\");\n}\n\nfun main() {\n    test_discount_calculation();\n    \n    // Demo the actual function\n    println(\"Discount examples:\");\n    println(\"$100 with 15% discount: ${}\", calculate_discount(100, 15));\n    println(\"$250 with 25% discount: ${}\", calculate_discount(250, 25));\n}",
+          "passed": true,
+          "status": "working"
+        }
+      ]
+    },
+    "conclusion": {
+      "chapter": "conclusion",
+      "total_examples": 1,
+      "working_examples": 1,
+      "failing_examples": 0,
+      "examples": [
+        {
+          "file": "src/conclusion.md",
+          "example_number": 1,
+          "line_number": 205,
+          "code": "fun calculate(x: i32, y: i32) -> i32 {\n    return x + y;\n}\n\nfun main() {\n    let result = calculate(10, 20);\n    println(result);  // Output: 30\n}",
           "passed": true,
           "status": "working"
         }
@@ -41,44 +110,40 @@
       "failing_examples": 2,
       "examples": [
         {
-          "file": "src/ch16-00-testing-quality-assurance.md",
-=======
-          "file": "src/ch04-00-practical-patterns-tdd.md",
->>>>>>> d5900f26
-          "example_number": 1,
-          "line_number": 38,
-          "code": "// Calculator with validation and error handling\nfun safe_calculate(operation: &str, a: i32, b: i32) -> i32 {\n    if operation == \"add\" {\n        a + b\n    } else if operation == \"subtract\" {\n        a - b\n    } else if operation == \"multiply\" {\n        a * b\n    } else if operation == \"divide\" {\n        if b == 0 {\n            println(\"Error: Division by zero\");\n            0  // Safe default\n        } else {\n            a / b\n        }\n    } else {\n        println(\"Error: Unknown operation '{}'\", operation);\n        0  // Safe default\n    }\n}\n\nfun main() {\n    let result1 = safe_calculate(\"add\", 10, 5);\n    let result2 = safe_calculate(\"divide\", 12, 3);\n    let result3 = safe_calculate(\"divide\", 10, 0);\n    \n    println(\"10 + 5 = {}\", result1);\n    println(\"12 / 3 = {}\", result2);\n    println(\"10 / 0 = {}\", result3);\n}",
-          "passed": true,
-          "status": "working"
-        },
-        {
-          "file": "src/ch04-00-practical-patterns-tdd.md",
-          "example_number": 2,
+          "file": "src/ch06-00-data-structures-tdd.md",
+          "example_number": 1,
+          "line_number": 51,
+          "code": "fun main() {\n    let greeting = \"Hello\";\n    let name = \"World\";\n    println(greeting);\n    println(name);\n}",
+          "passed": true,
+          "status": "working"
+        },
+        {
+          "file": "src/ch06-00-data-structures-tdd.md",
+          "example_number": 2,
+          "line_number": 73,
+          "code": "fun main() {\n    let first = \"Hello\";\n    let second = \"Beautiful\";\n    let third = \"World\";\n    println(first);\n    println(second);\n    println(third);\n}",
+          "passed": true,
+          "status": "working"
+        },
+        {
+          "file": "src/ch06-00-data-structures-tdd.md",
+          "example_number": 3,
           "line_number": 98,
-          "code": "fun validate_user_input(name: &str, age: i32, email: &str) -> bool {\n    // Guard clause: check for empty name\n    if name.len() == 0 {\n        println(\"Error: Name cannot be empty\");\n        return false;\n    }\n    \n    // Guard clause: check age range\n    if age < 0 || age > 150 {\n        println(\"Error: Age must be between 0 and 150\");\n        return false;\n    }\n    \n    // Guard clause: basic email validation\n    if !email.contains('@') {\n        println(\"Error: Invalid email format\");\n        return false;\n    }\n    \n    // All validations passed\n    println(\"User input is valid\");\n    return true;\n}\n\nfun create_user_profile(name: &str, age: i32, email: &str) -> &str {\n    if validate_user_input(name, age, email) {\n        println(\"Creating profile for: {}\", name);\n        return \"Profile created successfully\";\n    } else {\n        return \"Profile creation failed\";\n    }\n}\n\nfun main() {\n    let result1 = create_user_profile(\"Alice\", 25, \"alice@example.com\");\n    let result2 = create_user_profile(\"\", 30, \"bob@example.com\");\n    let result3 = create_user_profile(\"Charlie\", -5, \"charlie@example.com\");\n    \n    println(\"Result 1: {}\", result1);\n    println(\"Result 2: {}\", result2); \n    println(\"Result 3: {}\", result3);\n}",
-          "passed": true,
-          "status": "working"
-        },
-        {
-          "file": "src/ch04-00-practical-patterns-tdd.md",
-          "example_number": 3,
-          "line_number": 145,
-          "code": "fun process_score(raw_score: i32, max_score: i32) -> f64 {\n    // Step 1: Validate inputs\n    if max_score <= 0 {\n        println(\"Error: Max score must be positive\");\n        return 0.0;\n    }\n    \n    if raw_score < 0 {\n        println(\"Warning: Negative score adjusted to 0\");\n        return 0.0;\n    }\n    \n    if raw_score > max_score {\n        println(\"Warning: Score exceeds maximum, capping at {}\", max_score);\n        return 100.0;\n    }\n    \n    // Step 2: Calculate percentage\n    let percentage = (raw_score as f64) / (max_score as f64) * 100.0;\n    \n    // Step 3: Round to reasonable precision\n    let rounded = (percentage * 10.0).round() / 10.0;\n    \n    // Step 4: Return result\n    rounded\n}\n\nfun grade_assignment(student: &str, raw_score: i32, max_score: i32) -> &str {\n    let percentage = process_score(raw_score, max_score);\n    \n    println(\"Student: {}\", student);\n    println(\"Score: {}/{} ({:.1}%)\", raw_score, max_score, percentage);\n    \n    // Letter grade assignment\n    if percentage >= 90.0 {\n        return \"A\";\n    } else if percentage >= 80.0 {\n        return \"B\";\n    } else if percentage >= 70.0 {\n        return \"C\";\n    } else if percentage >= 60.0 {\n        return \"D\";\n    } else {\n        return \"F\";\n    }\n}\n\nfun main() {\n    let grade1 = grade_assignment(\"Alice\", 95, 100);\n    let grade2 = grade_assignment(\"Bob\", 42, 50);\n    let grade3 = grade_assignment(\"Charlie\", 150, 100);\n    \n    println(\"Grades: {}, {}, {}\", grade1, grade2, grade3);\n}",
-          "passed": true,
-          "status": "working"
-        },
-        {
-          "file": "src/ch04-00-practical-patterns-tdd.md",
-          "example_number": 4,
-          "line_number": 204,
-          "code": "fun get_setting(setting_name: &str, default_value: i32) -> i32 {\n    // Simulate configuration lookup\n    if setting_name == \"timeout\" {\n        return 30;\n    } else if setting_name == \"max_retries\" {\n        return 3;\n    } else if setting_name == \"buffer_size\" {\n        return 1024;\n    } else {\n        println(\"Warning: Unknown setting '{}', using default {}\", setting_name, default_value);\n        return default_value;\n    }\n}\n\nfun initialize_system() -> bool {\n    println(\"Initializing system...\");\n    \n    // Get settings with defaults\n    let timeout = get_setting(\"timeout\", 15);\n    let retries = get_setting(\"max_retries\", 1);\n    let buffer = get_setting(\"buffer_size\", 512);\n    let unknown = get_setting(\"cache_size\", 256);\n    \n    // Display configuration\n    println(\"Configuration:\");\n    println(\"  Timeout: {} seconds\", timeout);\n    println(\"  Max retries: {}\", retries);\n    println(\"  Buffer size: {} bytes\", buffer);\n    println(\"  Cache size: {} MB\", unknown);\n    \n    // Validate critical settings\n    if timeout <= 0 {\n        println(\"Error: Timeout must be positive\");\n        return false;\n    }\n    \n    if retries < 0 {\n        println(\"Error: Retries cannot be negative\");\n        return false;\n    }\n    \n    println(\"✅ System initialized successfully\");\n    return true;\n}\n\nfun main() {\n    let success = initialize_system();\n    \n    if success {\n        println(\"System is ready for operation\");\n    } else {\n        println(\"System initialization failed\");\n    }\n}",
-          "passed": true,
-          "status": "working"
-        },
-        {
-          "file": "src/ch04-00-practical-patterns-tdd.md",
+          "code": "fun main() {\n    let number = 42;\n    let text = \"Answer\";\n    println(text);\n    println(number);\n}",
+          "passed": true,
+          "status": "working"
+        },
+        {
+          "file": "src/ch06-00-data-structures-tdd.md",
+          "example_number": 4,
+          "line_number": 120,
+          "code": "fun main() {\n    let text = \"Hello\"\n    println(text.len())\n}",
+          "passed": true,
+          "status": "working"
+        },
+        {
+          "file": "src/ch06-00-data-structures-tdd.md",
           "example_number": 5,
-<<<<<<< HEAD
           "line_number": 230,
           "code": "// File: calculator_test.ruchy\nfun test_addition() {\n    assert_eq(add(2, 3), 5, \"Basic addition\");\n    assert_eq(add(-1, 1), 0, \"Adding negative numbers\");\n    assert_eq(add(0, 0), 0, \"Adding zeros\");\n    println(\"✅ Addition tests pass\");\n}\n\nfun test_multiplication() {\n    assert_eq(multiply(3, 4), 12, \"Basic multiplication\");\n    assert_eq(multiply(-2, 3), -6, \"Negative multiplication\");\n    assert_eq(multiply(0, 100), 0, \"Multiply by zero\");\n    println(\"✅ Multiplication tests pass\");\n}\n\nfun run_all_tests() {\n    test_addition();\n    test_multiplication();\n    println(\"🎉 Calculator test suite complete!\");\n}\n\nfun main() {\n    run_all_tests();\n}",
           "passed": false,
@@ -86,30 +151,18 @@
           "error": "✗ Compilation failed: Compilation failed:\nerror[E0425]: cannot find function `add` in this scope\n --> /tmp/.tmpaW7LDi/main.rs:1:36\n  |\n1 | fn test_addition () { assert_eq ! (add (2 , 3) , 5 , \"{}\" , \"Basic addition\") ; assert_eq ! (add (- 1 , 1) , 0 , \"{}\" , \"Adding negative ...\n  |                                    ^^^ not found in this scope\n  |\nhelp: use the `.` operator to call the method `Add::add` on `{integer}`\n  |\n1 - fn test_addition () { assert_eq ! (add (2 , 3) , 5 , \"{}\" , \"Basic addition\") ; assert_eq ! (add (- 1 , 1) , 0 , \"{}\" , \"Adding negative numbers\") ; assert_eq ! (add (0 , 0) , 0 , \"{}\" , \"Adding zeros\") ; println ! (\"✅ Addition tests pass\") ; } fn test_multiplication () { assert_eq ! (multiply (3 , 4) , 12 , \"{}\" , \"Basic multiplication\") ; assert_eq ! (multiply (- 2 , 3) , - 6 , \"{}\" , \"Negative multiplication\") ; assert_eq ! (multiply (0 , 100) , 0 , \"{}\" , \"Multiply by zero\") ; println ! (\"✅ Multiplication tests pass\") ; } fn run_all_tests () { test_addition () ; test_multiplication () ; println ! (\"🎉 Calculator test suite complete!\") ; } fn main () { run_all_tests () }\n1 + fn test_addition () { assert_eq ! (2.add(3) , 5 , \"{}\" , \"Basic addition\") ; assert_eq ! (add (- 1 , 1) , 0 , \"{}\" , \"Adding negative numbers\") ; assert_eq ! (add (0 , 0) , 0 , \"{}\" , \"Adding zeros\") ; println ! (\"✅ Addition tests pass\") ; } fn test_multiplication () { assert_eq ! (multiply (3 , 4) , 12 , \"{}\" , \"Basic multiplication\") ; assert_eq ! (multiply (- 2 , 3) , - 6 , \"{}\" , \"Negative multiplication\") ; assert_eq ! (multiply (0 , 100) , 0 , \"{}\" , \"Multiply by zero\") ; println ! (\"✅ Multiplication tests pass\") ; } fn run_all_tests () { test_addition () ; test_multiplication () ; println ! (\"🎉 Calculator test suite complete!\") ; } fn main () { run_all_tests () }\n  |\n\nerror[E0425]: cannot find function `add` in this scope\n --> /tmp/.tmpaW7LDi/main.rs:1:94\n  |\n1 | fn test_addition () { assert_eq ! (add (2 , 3) , 5 , \"{}\" , \"Basic addition\") ; assert_eq ! (add (- 1 , 1) , 0 , \"{}\" , \"Adding negative ...\n  |                                                                                              ^^^ not found in this scope\n  |\nhelp: use the `.` operator to call the method `Add::add` on `{integer}`\n  |\n1 - fn test_addition () { assert_eq ! (add (2 , 3) , 5 , \"{}\" , \"Basic addition\") ; assert_eq ! (add (- 1 , 1) , 0 , \"{}\" , \"Adding negative numbers\") ; assert_eq ! (add (0 , 0) , 0 , \"{}\" , \"Adding zeros\") ; println ! (\"✅ Addition tests pass\") ; } fn test_multiplication () { assert_eq ! (multiply (3 , 4) , 12 , \"{}\" , \"Basic multiplication\") ; assert_eq ! (multiply (- 2 , 3) , - 6 , \"{}\" , \"Negative multiplication\") ; assert_eq ! (multiply (0 , 100) , 0 , \"{}\" , \"Multiply by zero\") ; println ! (\"✅ Multiplication tests pass\") ; } fn run_all_tests () { test_addition () ; test_multiplication () ; println ! (\"🎉 Calculator test suite complete!\") ; } fn main () { run_all_tests () }\n1 + fn test_addition () { assert_eq ! (add (2 , 3) , 5 , \"{}\" , \"Basic addition\") ; assert_eq ! ((- 1).add(1) , 0 , \"{}\" , \"Adding negative numbers\") ; assert_eq ! (add (0 , 0) , 0 , \"{}\" , \"Adding zeros\") ; println ! (\"✅ Addition tests pass\") ; } fn test_multiplication () { assert_eq ! (multiply (3 , 4) , 12 , \"{}\" , \"Basic multiplication\") ; assert_eq ! (multiply (- 2 , 3) , - 6 , \"{}\" , \"Negative multiplication\") ; assert_eq ! (multiply (0 , 100) , 0 , \"{}\" , \"Multiply by zero\") ; println ! (\"✅ Multiplication tests pass\") ; } fn run_all_tests () { test_addition () ; test_multiplication () ; println ! (\"🎉 Calculator test suite complete!\") ; } fn main () { run_all_tests () }\n  |\n\nerror[E0425]: cannot find function `add` in this scope\n --> /tmp/.tmpaW7LDi/main.rs:1:163\n  |\n1 | ...0 , \"{}\" , \"Adding negative numbers\") ; assert_eq ! (add (0 , 0) , 0 , \"{}\" , \"Adding zeros\") ; println ! (\"✅ Addition tests pass\") ; }...\n  |                                                         ^^^ not found in this scope\n  |\nhelp: use the `.` operator to call the method `Add::add` on `{integer}`\n  |\n1 - fn test_addition () { assert_eq ! (add (2 , 3) , 5 , \"{}\" , \"Basic addition\") ; assert_eq ! (add (- 1 , 1) , 0 , \"{}\" , \"Adding negative numbers\") ; assert_eq ! (add (0 , 0) , 0 , \"{}\" , \"Adding zeros\") ; println ! (\"✅ Addition tests pass\") ; } fn test_multiplication () { assert_eq ! (multiply (3 , 4) , 12 , \"{}\" , \"Basic multiplication\") ; assert_eq ! (multiply (- 2 , 3) , - 6 , \"{}\" , \"Negative multiplication\") ; assert_eq ! (multiply (0 , 100) , 0 , \"{}\" , \"Multiply by zero\") ; println ! (\"✅ Multiplication tests pass\") ; } fn run_all_tests () { test_addition () ; test_multiplication () ; println ! (\"🎉 Calculator test suite complete!\") ; } fn main () { run_all_tests () }\n1 + fn test_addition () { assert_eq ! (add (2 , 3) , 5 , \"{}\" , \"Basic addition\") ; assert_eq ! (add (- 1 , 1) , 0 , \"{}\" , \"Adding negative numbers\") ; assert_eq ! (0.add(0) , 0 , \"{}\" , \"Adding zeros\") ; println ! (\"✅ Addition tests pass\") ; } fn test_multiplication () { assert_eq ! (multiply (3 , 4) , 12 , \"{}\" , \"Basic multiplication\") ; assert_eq ! (multiply (- 2 , 3) , - 6 , \"{}\" , \"Negative multiplication\") ; assert_eq ! (multiply (0 , 100) , 0 , \"{}\" , \"Multiply by zero\") ; println ! (\"✅ Multiplication tests pass\") ; } fn run_all_tests () { test_addition () ; test_multiplication () ; println ! (\"🎉 Calculator test suite complete!\") ; } fn main () { run_all_tests () }\n  |\n\nerror[E0425]: cannot find function `multiply` in this scope\n --> /tmp/.tmpaW7LDi/main.rs:1:287\n  |\n1 | ...ass\") ; } fn test_multiplication () { assert_eq ! (multiply (3 , 4) , 12 , \"{}\" , \"Basic multiplication\") ; assert_eq ! (multiply (- 2...\n  |                                                       ^^^^^^^^ not found in this scope\n\nerror[E0425]: cannot find function `multiply` in this scope\n --> /tmp/.tmpaW7LDi/main.rs:1:357\n  |\n1 | ...12 , \"{}\" , \"Basic multiplication\") ; assert_eq ! (multiply (- 2 , 3) , - 6 , \"{}\" , \"Negative multiplication\") ; assert_eq ! (multipl...\n  |                                                       ^^^^^^^^ not found in this scope\n\nerror[E0425]: cannot find function `multiply` in this scope\n --> /tmp/.tmpaW7LDi/main.rs:1:433\n  |\n1 | ..., \"{}\" , \"Negative multiplication\") ; assert_eq ! (multiply (0 , 100) , 0 , \"{}\" , \"Multiply by zero\") ; println ! (\"✅ Multiplication t...\n  |                                                       ^^^^^^^^ not found in this scope\n\nerror: aborting due to 6 previous errors\n\nFor more information about this error, try `rustc --explain E0425`.\n\nError: Compilation failed:\nerror[E0425]: cannot find function `add` in this scope\n --> /tmp/.tmpaW7LDi/main.rs:1:36\n  |\n1 | fn test_addition () { assert_eq ! (add (2 , 3) , 5 , \"{}\" , \"Basic addition\") ; assert_eq ! (add (- 1 , 1) , 0 , \"{}\" , \"Adding negative ...\n  |                                    ^^^ not found in this scope\n  |\nhelp: use the `.` operator to call the method `Add::add` on `{integer}`\n  |\n1 - fn test_addition () { assert_eq ! (add (2 , 3) , 5 , \"{}\" , \"Basic addition\") ; assert_eq ! (add (- 1 , 1) , 0 , \"{}\" , \"Adding negative numbers\") ; assert_eq ! (add (0 , 0) , 0 , \"{}\" , \"Adding zeros\") ; println ! (\"✅ Addition tests pass\") ; } fn test_multiplication () { assert_eq ! (multiply (3 , 4) , 12 , \"{}\" , \"Basic multiplication\") ; assert_eq ! (multiply (- 2 , 3) , - 6 , \"{}\" , \"Negative multiplication\") ; assert_eq ! (multiply (0 , 100) , 0 , \"{}\" , \"Multiply by zero\") ; println ! (\"✅ Multiplication tests pass\") ; } fn run_all_tests () { test_addition () ; test_multiplication () ; println ! (\"🎉 Calculator test suite complete!\") ; } fn main () { run_all_tests () }\n1 + fn test_addition () { assert_eq ! (2.add(3) , 5 , \"{}\" , \"Basic addition\") ; assert_eq ! (add (- 1 , 1) , 0 , \"{}\" , \"Adding negative numbers\") ; assert_eq ! (add (0 , 0) , 0 , \"{}\" , \"Adding zeros\") ; println ! (\"✅ Addition tests pass\") ; } fn test_multiplication () { assert_eq ! (multiply (3 , 4) , 12 , \"{}\" , \"Basic multiplication\") ; assert_eq ! (multiply (- 2 , 3) , - 6 , \"{}\" , \"Negative multiplication\") ; assert_eq ! (multiply (0 , 100) , 0 , \"{}\" , \"Multiply by zero\") ; println ! (\"✅ Multiplication tests pass\") ; } fn run_all_tests () { test_addition () ; test_multiplication () ; println ! (\"🎉 Calculator test suite complete!\") ; } fn main () { run_all_tests () }\n  |\n\nerror[E0425]: cannot find function `add` in this scope\n --> /tmp/.tmpaW7LDi/main.rs:1:94\n  |\n1 | fn test_addition () { assert_eq ! (add (2 , 3) , 5 , \"{}\" , \"Basic addition\") ; assert_eq ! (add (- 1 , 1) , 0 , \"{}\" , \"Adding negative ...\n  |                                                                                              ^^^ not found in this scope\n  |\nhelp: use the `.` operator to call the method `Add::add` on `{integer}`\n  |\n1 - fn test_addition () { assert_eq ! (add (2 , 3) , 5 , \"{}\" , \"Basic addition\") ; assert_eq ! (add (- 1 , 1) , 0 , \"{}\" , \"Adding negative numbers\") ; assert_eq ! (add (0 , 0) , 0 , \"{}\" , \"Adding zeros\") ; println ! (\"✅ Addition tests pass\") ; } fn test_multiplication () { assert_eq ! (multiply (3 , 4) , 12 , \"{}\" , \"Basic multiplication\") ; assert_eq ! (multiply (- 2 , 3) , - 6 , \"{}\" , \"Negative multiplication\") ; assert_eq ! (multiply (0 , 100) , 0 , \"{}\" , \"Multiply by zero\") ; println ! (\"✅ Multiplication tests pass\") ; } fn run_all_tests () { test_addition () ; test_multiplication () ; println ! (\"🎉 Calculator test suite complete!\") ; } fn main () { run_all_tests () }\n1 + fn test_addition () { assert_eq ! (add (2 , 3) , 5 , \"{}\" , \"Basic addition\") ; assert_eq ! ((- 1).add(1) , 0 , \"{}\" , \"Adding negative numbers\") ; assert_eq ! (add (0 , 0) , 0 , \"{}\" , \"Adding zeros\") ; println ! (\"✅ Addition tests pass\") ; } fn test_multiplication () { assert_eq ! (multiply (3 , 4) , 12 , \"{}\" , \"Basic multiplication\") ; assert_eq ! (multiply (- 2 , 3) , - 6 , \"{}\" , \"Negative multiplication\") ; assert_eq ! (multiply (0 , 100) , 0 , \"{}\" , \"Multiply by zero\") ; println ! (\"✅ Multiplication tests pass\") ; } fn run_all_tests () { test_addition () ; test_multiplication () ; println ! (\"🎉 Calculator test suite complete!\") ; } fn main () { run_all_tests () }\n  |\n\nerror[E0425]: cannot find function `add` in this scope\n --> /tmp/.tmpaW7LDi/main.rs:1:163\n  |\n1 | ...0 , \"{}\" , \"Adding negative numbers\") ; assert_eq ! (add (0 , 0) , 0 , \"{}\" , \"Adding zeros\") ; println ! (\"✅ Addition tests pass\") ; }...\n  |                                                         ^^^ not found in this scope\n  |\nhelp: use the `.` operator to call the method `Add::add` on `{integer}`\n  |\n1 - fn test_addition () { assert_eq ! (add (2 , 3) , 5 , \"{}\" , \"Basic addition\") ; assert_eq ! (add (- 1 , 1) , 0 , \"{}\" , \"Adding negative numbers\") ; assert_eq ! (add (0 , 0) , 0 , \"{}\" , \"Adding zeros\") ; println ! (\"✅ Addition tests pass\") ; } fn test_multiplication () { assert_eq ! (multiply (3 , 4) , 12 , \"{}\" , \"Basic multiplication\") ; assert_eq ! (multiply (- 2 , 3) , - 6 , \"{}\" , \"Negative multiplication\") ; assert_eq ! (multiply (0 , 100) , 0 , \"{}\" , \"Multiply by zero\") ; println ! (\"✅ Multiplication tests pass\") ; } fn run_all_tests () { test_addition () ; test_multiplication () ; println ! (\"🎉 Calculator test suite complete!\") ; } fn main () { run_all_tests () }\n1 + fn test_addition () { assert_eq ! (add (2 , 3) , 5 , \"{}\" , \"Basic addition\") ; assert_eq ! (add (- 1 , 1) , 0 , \"{}\" , \"Adding negative numbers\") ; assert_eq ! (0.add(0) , 0 , \"{}\" , \"Adding zeros\") ; println ! (\"✅ Addition tests pass\") ; } fn test_multiplication () { assert_eq ! (multiply (3 , 4) , 12 , \"{}\" , \"Basic multiplication\") ; assert_eq ! (multiply (- 2 , 3) , - 6 , \"{}\" , \"Negative multiplication\") ; assert_eq ! (multiply (0 , 100) , 0 , \"{}\" , \"Multiply by zero\") ; println ! (\"✅ Multiplication tests pass\") ; } fn run_all_tests () { test_addition () ; test_multiplication () ; println ! (\"🎉 Calculator test suite complete!\") ; } fn main () { run_all_tests () }\n  |\n\nerror[E0425]: cannot find function `multiply` in this scope\n --> /tmp/.tmpaW7LDi/main.rs:1:287\n  |\n1 | ...ass\") ; } fn test_multiplication () { assert_eq ! (multiply (3 , 4) , 12 , \"{}\" , \"Basic multiplication\") ; assert_eq ! (multiply (- 2...\n  |                                                       ^^^^^^^^ not found in this scope\n\nerror[E0425]: cannot find function `multiply` in this scope\n --> /tmp/.tmpaW7LDi/main.rs:1:357\n  |\n1 | ...12 , \"{}\" , \"Basic multiplication\") ; assert_eq ! (multiply (- 2 , 3) , - 6 , \"{}\" , \"Negative multiplication\") ; assert_eq ! (multipl...\n  |                                                       ^^^^^^^^ not found in this scope\n\nerror[E0425]: cannot find function `multiply` in this scope\n --> /tmp/.tmpaW7LDi/main.rs:1:433\n  |\n1 | ..., \"{}\" , \"Negative multiplication\") ; assert_eq ! (multiply (0 , 100) , 0 , \"{}\" , \"Multiply by zero\") ; println ! (\"✅ Multiplication t...\n  |                                                       ^^^^^^^^ not found in this scope\n\nerror: aborting due to 6 previous errors\n\nFor more information about this error, try `rustc --explain E0425`.\n\n",
           "errorCategory": "UNKNOWN",
           "rootCause": "Unknown error - needs manual investigation"
-=======
-          "line_number": 265,
-          "code": "fun calculate_total(prices: [i32; 5]) -> i32 {\n    let mut total = 0;  // Accumulator starts at zero\n    let mut i = 0;\n    \n    while i < 5 {\n        total = total + prices[i];  // Accumulate each value\n        i = i + 1;\n    }\n    \n    total  // Return accumulated result\n}\n\nfun find_maximum(numbers: [i32; 5]) -> i32 {\n    let mut max_value = numbers[0];  // Accumulator starts with first value\n    let mut i = 1;\n    \n    while i < 5 {\n        if numbers[i] > max_value {\n            max_value = numbers[i];  // Update accumulator if better value found\n        }\n        i = i + 1;\n    }\n    \n    max_value  // Return best value found\n}\n\nfun count_positives(numbers: [i32; 5]) -> i32 {\n    let mut count = 0;  // Counter accumulator\n    let mut i = 0;\n    \n    while i < 5 {\n        if numbers[i] > 0 {\n            count = count + 1;  // Increment counter for matches\n        }\n        i = i + 1;\n    }\n    \n    count  // Return count\n}\n\nfun main() {\n    let prices = [10, 25, 5, 15, 8];\n    let numbers = [-3, 7, -1, 12, 0];\n    \n    let total = calculate_total(prices);\n    let maximum = find_maximum(prices);\n    let positive_count = count_positives(numbers);\n    \n    println(\"Total: {}\", total);\n    println(\"Maximum: {}\", maximum);\n    println(\"Positive numbers: {}\", positive_count);\n}",
-          "passed": true,
-          "status": "working"
->>>>>>> d5900f26
-        },
-        {
-          "file": "src/ch04-00-practical-patterns-tdd.md",
+        },
+        {
+          "file": "src/ch06-00-data-structures-tdd.md",
           "example_number": 6,
-<<<<<<< HEAD
           "line_number": 258,
           "code": "fun fibonacci(n: i32) -> i32 {\n    if n <= 1 {\n        n\n    } else {\n        fibonacci(n - 1) + fibonacci(n - 2)\n    }\n}\n\nfun test_fibonacci_performance() {\n    // Test reasonable performance expectations\n    let start_time = get_time_ms(); // Placeholder - actual timing would need stdlib\n    let result = fibonacci(20);\n    let end_time = get_time_ms();\n    \n    assert_eq(result, 6765, \"Fibonacci(20) should equal 6765\");\n    \n    // Performance assertion (conceptual)\n    let duration = end_time - start_time;\n    assert(duration < 1000, \"Fibonacci(20) should complete within 1 second\");\n    \n    println(\"✅ Performance test passes\");\n}\n\nfun main() {\n    test_fibonacci_performance();\n}",
-=======
-          "line_number": 322,
-          "code": "fun process_order_state(current_state: &str, action: &str) -> &str {\n    if current_state == \"pending\" {\n        if action == \"pay\" {\n            println(\"Payment received, order confirmed\");\n            return \"confirmed\";\n        } else if action == \"cancel\" {\n            println(\"Order cancelled\");\n            return \"cancelled\";\n        } else {\n            println(\"Invalid action '{}' for pending order\", action);\n            return current_state;\n        }\n    } else if current_state == \"confirmed\" {\n        if action == \"ship\" {\n            println(\"Order shipped\");\n            return \"shipped\";\n        } else if action == \"cancel\" {\n            println(\"Confirmed order cancelled, refund processed\");\n            return \"cancelled\";\n        } else {\n            println(\"Invalid action '{}' for confirmed order\", action);\n            return current_state;\n        }\n    } else if current_state == \"shipped\" {\n        if action == \"deliver\" {\n            println(\"Order delivered\");\n            return \"delivered\";\n        } else {\n            println(\"Cannot modify shipped order\");\n            return current_state;\n        }\n    } else if current_state == \"delivered\" {\n        println(\"Order already completed\");\n        return current_state;\n    } else if current_state == \"cancelled\" {\n        println(\"Order was cancelled\");\n        return current_state;\n    } else {\n        println(\"Unknown order state: {}\", current_state);\n        return \"error\";\n    }\n}\n\nfun track_order() -> &str {\n    let mut state = \"pending\";\n    \n    println(\"Order tracking simulation:\");\n    println(\"Initial state: {}\", state);\n    \n    // Process sequence of actions\n    state = process_order_state(state, \"pay\");\n    println(\"Current state: {}\", state);\n    \n    state = process_order_state(state, \"ship\");\n    println(\"Current state: {}\", state);\n    \n    state = process_order_state(state, \"deliver\");\n    println(\"Current state: {}\", state);\n    \n    state\n}\n\nfun main() {\n    let final_state = track_order();\n    println(\"Final order state: {}\", final_state);\n}",
->>>>>>> d5900f26
-          "passed": true,
-          "status": "working"
-        },
-        {
-          "file": "src/ch04-00-practical-patterns-tdd.md",
+          "passed": true,
+          "status": "working"
+        },
+        {
+          "file": "src/ch06-00-data-structures-tdd.md",
           "example_number": 7,
-<<<<<<< HEAD
           "line_number": 352,
           "code": "// Clear, specific assertions\nassert_eq(actual, expected, \"Descriptive failure message\");\n\n// Boolean assertions with context\nassert(condition, \"Explain why this should be true\");\n\n// Multiple related assertions\nfun test_range_function() {\n    let result = create_range(1, 5);\n    assert_eq(len(result), 4, \"Range should have 4 elements\");\n    assert_eq(result[0], 1, \"First element should be 1\");  \n    assert_eq(result[3], 4, \"Last element should be 4\");\n}",
           "passed": false,
@@ -117,53 +170,30 @@
           "error": "✗ Compilation failed: Compilation failed:\nerror[E0425]: cannot find value `actual` in this scope\n --> /tmp/.tmp7nbnJy/main.rs:1:325\n  |\n1 | ...ement should be 4\") } } } fn main () { assert_eq ! (actual , expected , \"{}\" , \"Descriptive failure message\") ; assert ! (condition , ...\n  |                                                        ^^^^^^ not found in this scope\n\nerror[E0425]: cannot find value `expected` in this scope\n --> /tmp/.tmp7nbnJy/main.rs:1:334\n  |\n1 | ...ld be 4\") } } } fn main () { assert_eq ! (actual , expected , \"{}\" , \"Descriptive failure message\") ; assert ! (condition , \"{}\" , \"Ex...\n  |                                                       ^^^^^^^^ not found in this scope\n\nerror[E0425]: cannot find value `condition` in this scope\n --> /tmp/.tmp7nbnJy/main.rs:1:395\n  |\n1 | ...\"{}\" , \"Descriptive failure message\") ; assert ! (condition , \"{}\" , \"Explain why this should be true\") ; }\n  |                                                      ^^^^^^^^^ not found in this scope\n\nerror[E0425]: cannot find function `create_range` in this scope\n --> /tmp/.tmp7nbnJy/main.rs:1:44\n  |\n1 | fn test_range_function () { { let result = create_range (1 , 5) ; { assert_eq ! (len (result) , 4 , \"{}\" , \"Range should have 4 elements\"...\n  |                                            ^^^^^^^^^^^^ not found in this scope\n\nerror[E0425]: cannot find function `len` in this scope\n --> /tmp/.tmp7nbnJy/main.rs:1:82\n  |\n1 | fn test_range_function () { { let result = create_range (1 , 5) ; { assert_eq ! (len (result) , 4 , \"{}\" , \"Range should have 4 elements\"...\n  |                                                                                  ^^^ not found in this scope\n\nerror: aborting due to 5 previous errors\n\nFor more information about this error, try `rustc --explain E0425`.\n\nError: Compilation failed:\nerror[E0425]: cannot find value `actual` in this scope\n --> /tmp/.tmp7nbnJy/main.rs:1:325\n  |\n1 | ...ement should be 4\") } } } fn main () { assert_eq ! (actual , expected , \"{}\" , \"Descriptive failure message\") ; assert ! (condition , ...\n  |                                                        ^^^^^^ not found in this scope\n\nerror[E0425]: cannot find value `expected` in this scope\n --> /tmp/.tmp7nbnJy/main.rs:1:334\n  |\n1 | ...ld be 4\") } } } fn main () { assert_eq ! (actual , expected , \"{}\" , \"Descriptive failure message\") ; assert ! (condition , \"{}\" , \"Ex...\n  |                                                       ^^^^^^^^ not found in this scope\n\nerror[E0425]: cannot find value `condition` in this scope\n --> /tmp/.tmp7nbnJy/main.rs:1:395\n  |\n1 | ...\"{}\" , \"Descriptive failure message\") ; assert ! (condition , \"{}\" , \"Explain why this should be true\") ; }\n  |                                                      ^^^^^^^^^ not found in this scope\n\nerror[E0425]: cannot find function `create_range` in this scope\n --> /tmp/.tmp7nbnJy/main.rs:1:44\n  |\n1 | fn test_range_function () { { let result = create_range (1 , 5) ; { assert_eq ! (len (result) , 4 , \"{}\" , \"Range should have 4 elements\"...\n  |                                            ^^^^^^^^^^^^ not found in this scope\n\nerror[E0425]: cannot find function `len` in this scope\n --> /tmp/.tmp7nbnJy/main.rs:1:82\n  |\n1 | fn test_range_function () { { let result = create_range (1 , 5) ; { assert_eq ! (len (result) , 4 , \"{}\" , \"Range should have 4 elements\"...\n  |                                                                                  ^^^ not found in this scope\n\nerror: aborting due to 5 previous errors\n\nFor more information about this error, try `rustc --explain E0425`.\n\n",
           "errorCategory": "UNKNOWN",
           "rootCause": "Unknown error - needs manual investigation"
-=======
-          "line_number": 393,
-          "code": "fun build_greeting(name: &str, formal: bool, include_time: bool) -> String {\n    let mut greeting = String::new();\n    \n    // Start with appropriate formality\n    if formal {\n        greeting = greeting + \"Good day, \";\n    } else {\n        greeting = greeting + \"Hello, \";\n    }\n    \n    // Add the name\n    greeting = greeting + name;\n    \n    // Add time information if requested\n    if include_time {\n        greeting = greeting + \"! Hope you're having a great day\";\n    } else {\n        greeting = greeting + \"!\";\n    }\n    \n    greeting\n}\n\nfun build_email_subject(priority: &str, department: &str, topic: &str) -> String {\n    let mut subject = String::new();\n    \n    // Add priority prefix\n    if priority == \"urgent\" {\n        subject = subject + \"[URGENT] \";\n    } else if priority == \"high\" {\n        subject = subject + \"[HIGH] \";\n    }\n    \n    // Add department prefix\n    subject = subject + \"[\" + department + \"] \";\n    \n    // Add main topic\n    subject = subject + topic;\n    \n    subject\n}\n\nfun main() {\n    let greeting1 = build_greeting(\"Alice\", true, true);\n    let greeting2 = build_greeting(\"Bob\", false, false);\n    \n    let subject1 = build_email_subject(\"urgent\", \"IT\", \"Server maintenance required\");\n    let subject2 = build_email_subject(\"normal\", \"HR\", \"Team meeting scheduled\");\n    \n    println(\"Greetings:\");\n    println(\"  {}\", greeting1);\n    println(\"  {}\", greeting2);\n    \n    println(\"Email subjects:\");\n    println(\"  {}\", subject1);\n    println(\"  {}\", subject2);\n}",
-          "passed": true,
-          "status": "working"
->>>>>>> d5900f26
-        },
-        {
-          "file": "src/ch04-00-practical-patterns-tdd.md",
+        },
+        {
+          "file": "src/ch06-00-data-structures-tdd.md",
           "example_number": 8,
-          "line_number": 457,
-          "code": "fun process_student_data(name: &str, scores: [i32; 3]) -> String {\n    // Pattern 1: Input validation\n    if name.len() == 0 {\n        return String::from(\"Error: Student name required\");\n    }\n    \n    // Pattern 2: Accumulator for total\n    let mut total = 0;\n    let mut i = 0;\n    while i < 3 {\n        if scores[i] < 0 || scores[i] > 100 {\n            return String::from(\"Error: Scores must be between 0 and 100\");\n        }\n        total = total + scores[i];\n        i = i + 1;\n    }\n    \n    // Pattern 3: Calculation with validation\n    let average = total / 3;\n    \n    // Pattern 4: State-based classification\n    let grade = if average >= 90 {\n        \"A\"\n    } else if average >= 80 {\n        \"B\"\n    } else if average >= 70 {\n        \"C\"\n    } else if average >= 60 {\n        \"D\"\n    } else {\n        \"F\"\n    };\n    \n    // Pattern 5: Builder pattern for result\n    let mut result = String::from(\"Student Report\\n\");\n    result = result + \"Name: \" + name + \"\\n\";\n    result = result + \"Scores: \";\n    \n    // Add individual scores\n    let mut i = 0;\n    while i < 3 {\n        if i > 0 {\n            result = result + \", \";\n        }\n        result = result + &scores[i].to_string();\n        i = i + 1;\n    }\n    \n    result = result + \"\\n\";\n    result = result + \"Average: \" + &average.to_string() + \"\\n\";\n    result = result + \"Grade: \" + grade;\n    \n    result\n}\n\nfun main() {\n    let report1 = process_student_data(\"Alice Johnson\", [95, 87, 92]);\n    let report2 = process_student_data(\"Bob Smith\", [78, 82, 75]);\n    let report3 = process_student_data(\"\", [85, 90, 88]);\n    \n    println(\"{}\\n\", report1);\n    println(\"{}\\n\", report2);  \n    println(\"{}\\n\", report3);\n}",
-          "passed": true,
-          "status": "working"
-        },
-        {
-          "file": "src/ch04-00-practical-patterns-tdd.md",
-          "example_number": 9,
-          "line_number": 528,
-          "code": "// Test helper function\nfun assert_equal(actual: i32, expected: i32, test_name: &str) {\n    if actual == expected {\n        println(\"✅ {}: {} == {}\", test_name, actual, expected);\n    } else {\n        println(\"❌ {}: {} != {} (expected)\", test_name, actual, expected);\n    }\n}\n\nfun assert_string_equal(actual: &str, expected: &str, test_name: &str) {\n    if actual == expected {\n        println(\"✅ {}: strings match\", test_name);\n    } else {\n        println(\"❌ {}: '{}' != '{}' (expected)\", test_name, actual, expected);\n    }\n}\n\n// Function to test\nfun calculate_discount(price: i32, discount_percent: i32) -> i32 {\n    if discount_percent < 0 || discount_percent > 100 {\n        return price;  // No discount for invalid percentage\n    }\n    \n    let discount_amount = (price * discount_percent) / 100;\n    price - discount_amount\n}\n\n// Test suite\nfun test_discount_calculation() {\n    println(\"Testing discount calculation...\");\n    \n    // Normal cases\n    assert_equal(calculate_discount(100, 10), 90, \"10% discount on $100\");\n    assert_equal(calculate_discount(50, 20), 40, \"20% discount on $50\");\n    assert_equal(calculate_discount(200, 0), 200, \"0% discount on $200\");\n    \n    // Edge cases\n    assert_equal(calculate_discount(100, -5), 100, \"Negative discount\");\n    assert_equal(calculate_discount(100, 150), 100, \"Over 100% discount\");\n    assert_equal(calculate_discount(0, 50), 0, \"50% discount on $0\");\n    \n    println(\"Discount tests completed.\\n\");\n}\n\nfun main() {\n    test_discount_calculation();\n    \n    // Demo the actual function\n    println(\"Discount examples:\");\n    println(\"$100 with 15% discount: ${}\", calculate_discount(100, 15));\n    println(\"$250 with 25% discount: ${}\", calculate_discount(250, 25));\n}",
-          "passed": true,
-          "status": "working"
-        }
-      ]
-    },
-<<<<<<< HEAD
+          "line_number": 377,
+          "code": "fun gcd(a: i32, b: i32) -> i32 {\n    if b == 0 {\n        a\n    } else {\n        gcd(b, a % b)\n    }\n}\n\n// Property: gcd(a, b) divides both a and b\nfun test_gcd_properties() {\n    let a = 48;\n    let b = 18;\n    let result = gcd(a, b);\n    \n    // Property verification\n    assert_eq(a % result, 0, \"GCD should divide first number\");\n    assert_eq(b % result, 0, \"GCD should divide second number\");\n    assert_eq(result, 6, \"GCD(48, 18) should equal 6\");\n    \n    println(\"✅ GCD properties verified\");\n}\n\nfun main() {\n    test_gcd_properties();\n}",
+          "passed": true,
+          "status": "working"
+        }
+      ]
+    },
     "ch15-00-binary-compilation-deployment": {
       "chapter": "ch15-00-binary-compilation-deployment",
       "total_examples": 4,
       "working_examples": 2,
       "failing_examples": 2,
-=======
-    "conclusion": {
-      "chapter": "conclusion",
-      "total_examples": 1,
-      "working_examples": 1,
-      "failing_examples": 0,
->>>>>>> d5900f26
-      "examples": [
-        {
-          "file": "src/conclusion.md",
-          "example_number": 1,
-          "line_number": 205,
-          "code": "fun calculate(x: i32, y: i32) -> i32 {\n    return x + y;\n}\n\nfun main() {\n    let result = calculate(10, 20);\n    println(result);  // Output: 30\n}",
-          "passed": true,
-          "status": "working"
-<<<<<<< HEAD
+      "examples": [
+        {
+          "file": "src/ch15-00-binary-compilation-deployment.md",
+          "example_number": 1,
+          "line_number": 9,
+          "code": "fun main() {\n    println(\"Hello from compiled Ruchy!\");\n}",
+          "passed": true,
+          "status": "working"
         },
         {
           "file": "src/ch15-00-binary-compilation-deployment.md",
@@ -202,53 +232,42 @@
       "total_examples": 11,
       "working_examples": 8,
       "failing_examples": 3,
-=======
-        }
-      ]
-    },
-    "ch06-00-data-structures-tdd": {
-      "chapter": "ch06-00-data-structures-tdd",
-      "total_examples": 17,
-      "working_examples": 17,
-      "failing_examples": 0,
->>>>>>> d5900f26
-      "examples": [
-        {
-          "file": "src/ch06-00-data-structures-tdd.md",
-          "example_number": 1,
-          "line_number": 51,
-          "code": "fun main() {\n    let greeting = \"Hello\";\n    let name = \"World\";\n    println(greeting);\n    println(name);\n}",
-          "passed": true,
-          "status": "working"
-        },
-        {
-          "file": "src/ch06-00-data-structures-tdd.md",
-          "example_number": 2,
-          "line_number": 73,
-          "code": "fun main() {\n    let first = \"Hello\";\n    let second = \"Beautiful\";\n    let third = \"World\";\n    println(first);\n    println(second);\n    println(third);\n}",
-          "passed": true,
-          "status": "working"
-        },
-        {
-          "file": "src/ch06-00-data-structures-tdd.md",
-          "example_number": 3,
-          "line_number": 98,
-          "code": "fun main() {\n    let number = 42;\n    let text = \"Answer\";\n    println(text);\n    println(number);\n}",
-          "passed": true,
-          "status": "working"
-        },
-        {
-          "file": "src/ch06-00-data-structures-tdd.md",
-          "example_number": 4,
-          "line_number": 120,
-          "code": "fun main() {\n    let text = \"Hello\"\n    println(text.len())\n}",
-          "passed": true,
-          "status": "working"
-        },
-        {
-          "file": "src/ch06-00-data-structures-tdd.md",
+      "examples": [
+        {
+          "file": "src/ch03-00-functions-tdd.md",
+          "example_number": 1,
+          "line_number": 32,
+          "code": "fun greet() {\n    println(\"Hello from function!\");\n}\n\nfun main() {\n    greet();\n}",
+          "passed": true,
+          "status": "working"
+        },
+        {
+          "file": "src/ch03-00-functions-tdd.md",
+          "example_number": 2,
+          "line_number": 54,
+          "code": "fun add(a, b) {\n    a + b\n}\n\nfun main() {\n    let result = add(5, 3);\n    println(result);\n}",
+          "passed": true,
+          "status": "working"
+        },
+        {
+          "file": "src/ch03-00-functions-tdd.md",
+          "example_number": 3,
+          "line_number": 77,
+          "code": "fun multiply(x: i32, y: i32) -> i32 {\n    x * y\n}\n\nfun main() {\n    let product = multiply(6, 7);\n    println(product);\n}",
+          "passed": true,
+          "status": "working"
+        },
+        {
+          "file": "src/ch03-00-functions-tdd.md",
+          "example_number": 4,
+          "line_number": 100,
+          "code": "fun square(n: i32) -> i32 {\n    n * n\n}\n\nfun sum_of_squares(a: i32, b: i32) -> i32 {\n    square(a) + square(b)\n}\n\nfun main() {\n    let result = sum_of_squares(3, 4);\n    println(result);\n}",
+          "passed": true,
+          "status": "working"
+        },
+        {
+          "file": "src/ch03-00-functions-tdd.md",
           "example_number": 5,
-<<<<<<< HEAD
           "line_number": 127,
           "code": "// Example function definition\nfun calculate_area(length: i32, width: i32) -> i32 {\n    length * width\n}\n\nfun main() {\n    let area = calculate_area(5, 3);\n    println(area);  // Output: 15\n}",
           "passed": false,
@@ -256,47 +275,40 @@
           "error": "✗ Compilation failed: Failed to parse Ruchy source\nError: Failed to parse Ruchy source\n\nCaused by:\n    Expected RightBrace, found Let\n",
           "errorCategory": "UNKNOWN",
           "rootCause": "Unknown error - needs manual investigation"
-=======
-          "line_number": 139,
-          "code": "fun main() {\n    let pair = (1, 2)\n    println(pair)\n}",
-          "passed": true,
-          "status": "working"
->>>>>>> d5900f26
-        },
-        {
-          "file": "src/ch06-00-data-structures-tdd.md",
+        },
+        {
+          "file": "src/ch03-00-functions-tdd.md",
           "example_number": 6,
-          "line_number": 158,
-          "code": "fun main() {\n    let numbers = [1, 2, 3]\n    println(numbers)\n}",
-          "passed": true,
-          "status": "working"
-        },
-        {
-          "file": "src/ch06-00-data-structures-tdd.md",
+          "line_number": 167,
+          "code": "fun calculate(x: i32, y: i32) -> i32 {\n    x * 2 + y * 3\n}",
+          "passed": true,
+          "status": "working"
+        },
+        {
+          "file": "src/ch03-00-functions-tdd.md",
           "example_number": 7,
-          "line_number": 177,
-          "code": "fun main() {\n    let numbers = [1, 2, 3, 4, 5]\n    println(numbers[0])\n    println(numbers[4])\n}",
-          "passed": true,
-          "status": "working"
-        },
-        {
-          "file": "src/ch06-00-data-structures-tdd.md",
+          "line_number": 196,
+          "code": "fun calculate(input: i32) -> i32 {\n    input * 2\n}",
+          "passed": true,
+          "status": "working"
+        },
+        {
+          "file": "src/ch03-00-functions-tdd.md",
           "example_number": 8,
-          "line_number": 198,
-          "code": "fun main() {\n    let numbers = [10, 20, 30]\n    let sum = numbers[0] + numbers[1] + numbers[2]\n    println(sum)\n}",
-          "passed": true,
-          "status": "working"
-        },
-        {
-          "file": "src/ch06-00-data-structures-tdd.md",
+          "line_number": 206,
+          "code": "fun combine(a: i32, b: i32, c: i32) -> i32 {\n    a + b + c\n}",
+          "passed": true,
+          "status": "working"
+        },
+        {
+          "file": "src/ch03-00-functions-tdd.md",
           "example_number": 9,
-          "line_number": 218,
-          "code": "fun main() {\n    let pair = (42, \"answer\")\n    println(pair)\n}",
-          "passed": true,
-          "status": "working"
-        },
-        {
-<<<<<<< HEAD
+          "line_number": 216,
+          "code": "fun helper(x: i32) -> i32 {\n    x * x\n}\n\nfun main_calculation(n: i32) -> i32 {\n    helper(n) + helper(n + 1)\n}",
+          "passed": true,
+          "status": "working"
+        },
+        {
           "file": "src/ch03-00-functions-tdd.md",
           "example_number": 10,
           "line_number": 230,
@@ -320,98 +332,202 @@
         }
       ]
     },
-    "ch06-00-data-structures-tdd": {
-      "chapter": "ch06-00-data-structures-tdd",
+    "ch14-00-toolchain-mastery-tdd": {
+      "chapter": "ch14-00-toolchain-mastery-tdd",
+      "total_examples": 4,
+      "working_examples": 4,
+      "failing_examples": 0,
+      "examples": [
+        {
+          "file": "src/ch14-00-toolchain-mastery-tdd.md",
+          "example_number": 1,
+          "line_number": 54,
+          "code": "fun greet(name: String) -> String {\n    \"Hello, \" + name + \"!\"\n}\n\nfun main() {\n    let message = greet(\"Ruchy Developer\");\n    println(message);\n}",
+          "passed": true,
+          "status": "working"
+        },
+        {
+          "file": "src/ch14-00-toolchain-mastery-tdd.md",
+          "example_number": 2,
+          "line_number": 90,
+          "code": "// calculator_test.ruchy\nfun add(a: i32, b: i32) -> i32 {\n    a + b\n}\n\nfun test_addition() {\n    let result = add(2, 3);\n    assert_eq(result, 5);\n    println(\"Addition test passed\");\n}\n\nfun main() {\n    test_addition();\n}",
+          "passed": true,
+          "status": "working"
+        },
+        {
+          "file": "src/ch14-00-toolchain-mastery-tdd.md",
+          "example_number": 3,
+          "line_number": 228,
+          "code": "fun calculate_factorial(n: i32) -> i32 {\n    if n <= 1 {\n        1\n    } else {\n        n * calculate_factorial(n - 1)\n    }\n}\n\nfun main() {\n    let result = calculate_factorial(10);\n    println(result);\n}",
+          "passed": true,
+          "status": "working"
+        },
+        {
+          "file": "src/ch14-00-toolchain-mastery-tdd.md",
+          "example_number": 4,
+          "line_number": 500,
+          "code": "fun fibonacci_recursive(n: i32) -> i32 {\n    if n <= 1 {\n        n\n    } else {\n        fibonacci_recursive(n - 1) + fibonacci_recursive(n - 2)\n    }\n}\n\nfun fibonacci_iterative(n: i32) -> i32 {\n    let mut a = 0;\n    let mut b = 1;\n    let mut i = 0;\n    \n    while i < n {\n        let temp = a + b;\n        a = b;\n        b = temp;\n        i = i + 1;\n    }\n    \n    a\n}\n\nfun main() {\n    let result1 = fibonacci_recursive(10);\n    let result2 = fibonacci_iterative(10);\n    println(result1);\n    println(result2);\n}",
+          "passed": true,
+          "status": "working"
+        }
+      ]
+    },
+    "ch15-00-binary-compilation-deployment": {
+      "chapter": "ch15-00-binary-compilation-deployment",
+      "total_examples": 3,
+      "working_examples": 3,
+      "failing_examples": 0,
+      "examples": [
+        {
+          "file": "src/ch15-00-binary-compilation-deployment.md",
+          "example_number": 1,
+          "line_number": 23,
+          "code": "fun main() {\n    println(\"Hello from compiled Ruchy!\");\n}",
+          "passed": true,
+          "status": "working"
+        },
+        {
+          "file": "src/ch15-00-binary-compilation-deployment.md",
+          "example_number": 2,
+          "line_number": 58,
+          "code": "fun main() {\n    let data = vec![1, 2, 3, 4, 5, 6, 7, 8, 9, 10];\n    \n    let sum = calculate_sum(&data);\n    let avg = calculate_average(&data);\n    let max = find_maximum(&data);\n    \n    println(\"Data Analysis Results:\");\n    println(\"Sum: {}\", sum);\n    println(\"Average: {:.2}\", avg);\n    println(\"Maximum: {}\", max);\n}\n\nfun calculate_sum(data: &Vec<i32>) -> i32 {\n    let mut total = 0;\n    let mut i = 0;\n    while i < data.len() {\n        total = total + data[i];\n        i = i + 1;\n    }\n    total\n}\n\nfun calculate_average(data: &Vec<i32>) -> f64 {\n    let sum = calculate_sum(data);\n    (sum as f64) / (data.len() as f64)\n}\n\nfun find_maximum(data: &Vec<i32>) -> i32 {\n    let mut max = data[0];\n    let mut i = 1;\n    while i < data.len() {\n        if data[i] > max {\n            max = data[i];\n        }\n        i = i + 1;\n    }\n    max\n}",
+          "passed": true,
+          "status": "working"
+        },
+        {
+          "file": "src/ch15-00-binary-compilation-deployment.md",
+          "example_number": 3,
+          "line_number": 110,
+          "code": "fun main() {\n    println(\"Mathematical Functions Demo\");\n    \n    let n = 10;\n    println(\"Factorial of {}: {}\", n, factorial(n));\n    \n    let x = 25;\n    println(\"Square root of {}: {}\", x, integer_sqrt(x));\n    \n    let a = 48;\n    let b = 18;\n    println(\"GCD of {} and {}: {}\", a, b, gcd(a, b));\n}\n\nfun factorial(n: i32) -> i64 {\n    if n <= 1 {\n        1\n    } else {\n        (n as i64) * factorial(n - 1)\n    }\n}\n\nfun integer_sqrt(n: i32) -> i32 {\n    if n < 2 {\n        return n;\n    }\n    \n    let mut x = n / 2;\n    let mut prev = 0;\n    \n    while x != prev {\n        prev = x;\n        x = (x + n / x) / 2;\n    }\n    \n    x\n}\n\nfun gcd(mut a: i32, mut b: i32) -> i32 {\n    while b != 0 {\n        let temp = b;\n        b = a % b;\n        a = temp;\n    }\n    a\n}",
+          "passed": true,
+          "status": "working"
+        }
+      ]
+    },
+    "appendix-b-ruchy-vs-julia": {
+      "chapter": "appendix-b-ruchy-vs-julia",
+      "total_examples": 4,
+      "working_examples": 3,
+      "failing_examples": 1,
+      "examples": [
+        {
+          "file": "src/appendix-b-ruchy-vs-julia.md",
+          "example_number": 1,
+          "line_number": 325,
+          "code": "# All types determined at runtime\nfun compute(x, y) {\n    let result = x + y      // Type checked at runtime\n    result * 2              // Type checked again\n}\n\ncompute(1, 2)               // Value::Integer operations\ncompute(1.0, 2.0)           // Value::Float operations\ncompute(\"a\", \"b\")           // Value::String operations",
+          "passed": true,
+          "status": "working"
+        },
+        {
+          "file": "src/appendix-b-ruchy-vs-julia.md",
+          "example_number": 2,
+          "line_number": 713,
+          "code": "# CLI tool for log processing\nfun process_logs(file) {\n    let lines = read_file(file).split(\"\\n\")\n    lines.filter(|l| l.contains(\"ERROR\"))\n         .map(|l| parse_log(l))\n         .foreach(|log| println(log.format()))\n}\n\n# Compiles to 2MB binary\n# ruchy compile log-processor.ruchy -o logproc\n# Ship single ./logproc file",
+          "passed": true,
+          "status": "working"
+        },
+        {
+          "file": "src/appendix-b-ruchy-vs-julia.md",
+          "example_number": 3,
+          "line_number": 744,
+          "code": "# deploy.ruchy - Production inference in Ruchy\nlet model = parse_json(read_file(\"model.json\"))\nfun predict(input) {\n    model.apply(input)  // Fast inference\n}\n\n// Compile to 2MB binary for edge deployment",
+          "passed": false,
+          "status": "broken",
+          "error": "Error: Evaluation error: Runtime error: Failed to read file 'model.json': No such file or directory (os error 2)\n",
+          "errorCategory": "UNKNOWN",
+          "rootCause": "Unknown error - needs manual investigation"
+        },
+        {
+          "file": "src/appendix-b-ruchy-vs-julia.md",
+          "example_number": 4,
+          "line_number": 755,
+          "code": "// frontend CLI tool (Ruchy)\nfun fetch_data(endpoint) {\n    http_get(endpoint)\n}\n\n// Processes data locally, sends to Julia server",
+          "passed": true,
+          "status": "working"
+        }
+      ]
+    },
+    "ch01-02-hello-world": {
+      "chapter": "ch01-02-hello-world",
       "total_examples": 8,
       "working_examples": 8,
       "failing_examples": 0,
       "examples": [
         {
-=======
->>>>>>> d5900f26
+          "file": "src/ch01-02-hello-world.md",
+          "example_number": 1,
+          "line_number": 30,
+          "code": "fun main() {\n    println(\"Hello, World!\");\n}",
+          "passed": true,
+          "status": "working"
+        },
+        {
+          "file": "src/ch01-02-hello-world.md",
+          "example_number": 2,
+          "line_number": 86,
+          "code": "fun main() {\n    println(\"Hello\", \"World\", \"from\", \"Ruchy\");\n}",
+          "passed": true,
+          "status": "working"
+        },
+        {
+          "file": "src/ch01-02-hello-world.md",
+          "example_number": 3,
+          "line_number": 108,
+          "code": "fun main() {\n    let name = \"Alice\";\n\n    // Multiple arguments (comma-separated)\n    println(\"Hello,\", name);\n\n    // String concatenation with +\n    println(\"Hello, \" + name + \"!\");\n\n    // F-string interpolation (modern, clean syntax)\n    println(f\"Hello, {name}!\");\n}",
+          "passed": true,
+          "status": "working"
+        },
+        {
+          "file": "src/ch01-02-hello-world.md",
+          "example_number": 4,
+          "line_number": 145,
+          "code": "fun main() {\n    println(\"The answer is\", 42);\n    println(\"Pi is approximately\", 3.14159);\n    println(\"Is Ruchy awesome?\", true);\n}",
+          "passed": true,
+          "status": "working"
+        },
+        {
+          "file": "src/ch01-02-hello-world.md",
+          "example_number": 5,
+          "line_number": 170,
+          "code": "// ❌ This won't work - intentional error example\n// println(Hello, World!);\n//\n\n// Always use quotes for literal text.\n\nfun main() {\n    // ✅ Correct way:\n    println(\"Hello, World!\");\n}",
+          "passed": true,
+          "status": "working"
+        },
+        {
+          "file": "src/ch01-02-hello-world.md",
+          "example_number": 6,
+          "line_number": 190,
+          "code": "// ❌ Quotes don't match - intentional error example\n// println(\"Hello, World!');\n//\n\n// Use either \"...\" or '...' but be consistent.\n\nfun main() {\n    // ✅ Correct way:\n    println(\"Hello, World!\");\n}",
+          "passed": true,
+          "status": "working"
+        },
+        {
+          "file": "src/ch01-02-hello-world.md",
+          "example_number": 7,
+          "line_number": 210,
+          "code": "// ❌ Wrong capitalization - intentional error example\n// PrintLn(\"Hello, World!\");\n//\n\n\nfun main() {\n    // ✅ Correct way:\n    println(\"Hello, World!\");\n}",
+          "passed": true,
+          "status": "working"
+        },
+        {
           "file": "src/ch06-00-data-structures-tdd.md",
-          "example_number": 10,
-          "line_number": 270,
-          "code": "fun main() {\n    let message = \"Hello World\"\n    let name = \"Alice\"\n    let greeting = \"Welcome\"\n    println(message)\n    println(name)\n    println(greeting)\n}",
-          "passed": true,
-          "status": "working"
-        },
-        {
-          "file": "src/ch06-00-data-structures-tdd.md",
-          "example_number": 11,
-          "line_number": 282,
-          "code": "fun main() {\n    let numbers = [1, 2, 3, 4, 5]\n    let first = numbers[0]\n    let last = numbers[4]\n    println(first)\n    println(last)\n}",
-          "passed": true,
-          "status": "working"
-        },
-        {
-          "file": "src/ch06-00-data-structures-tdd.md",
-          "example_number": 12,
-          "line_number": 293,
-          "code": "fun main() {\n    let pair = (42, \"answer\")\n    let coordinates = (10, 20, 30)\n    println(pair)\n    println(coordinates)\n}",
-          "passed": true,
-          "status": "working"
-        },
-        {
-          "file": "src/ch06-00-data-structures-tdd.md",
-          "example_number": 13,
-          "line_number": 303,
-          "code": "fun main() {\n    let text = \"Count\"\n    let number = 100\n    let flag = true\n    println(text)\n    println(number)\n    println(flag)\n}",
-          "passed": true,
-          "status": "working"
-        },
-        {
-          "file": "src/ch06-00-data-structures-tdd.md",
-          "example_number": 14,
-          "line_number": 329,
-          "code": "fun main() {\n    let first_name = \"John\"\n    let last_name = \"Doe\"\n    let title = \"Mr.\"\n    println(title)\n    println(first_name)\n    println(last_name)\n}",
-          "passed": true,
-          "status": "working"
-        },
-        {
-          "file": "src/ch06-00-data-structures-tdd.md",
-          "example_number": 15,
-          "line_number": 341,
-          "code": "fun main() {\n    let temperature = (72, \"Fahrenheit\")\n    let pressure = (14.7, \"PSI\")\n    println(temperature)\n    println(pressure)\n}",
-          "passed": true,
-          "status": "working"
-        },
-        {
-          "file": "src/ch06-00-data-structures-tdd.md",
-          "example_number": 16,
-          "line_number": 351,
-          "code": "fun main() {\n    let scores = [95, 87, 92, 88, 91]\n    let total = scores[0] + scores[1] + scores[2] + scores[3] + scores[4]\n    println(f\"Total score: {total}\")\n}",
-          "passed": true,
-          "status": "working"
-        },
-        {
-          "file": "src/ch06-00-data-structures-tdd.md",
-          "example_number": 17,
-          "line_number": 360,
-          "code": "fun main() {\n    let config = (\"MyApp\", \"1.0\", true)\n    println(config)\n}",
-          "passed": true,
-          "status": "working"
-        }
-      ]
-    },
-<<<<<<< HEAD
+          "example_number": 8,
+          "line_number": 173,
+          "code": "// Error: ✗ Compilation failed: Compilation failed:\nlet app_name = \"MyApp\";\nlet version = \"1.0\";\nlet debug = true;",
+          "passed": true,
+          "status": "working"
+        }
+      ]
+    },
     "ch17-00-error-handling-robustness": {
       "chapter": "ch17-00-error-handling-robustness",
       "total_examples": 11,
       "working_examples": 5,
       "failing_examples": 6,
-=======
-    "ch03-00-functions-tdd": {
-      "chapter": "ch03-00-functions-tdd",
-      "total_examples": 9,
-      "working_examples": 9,
-      "failing_examples": 0,
->>>>>>> d5900f26
-      "examples": [
-        {
-          "file": "src/ch03-00-functions-tdd.md",
-          "example_number": 1,
-<<<<<<< HEAD
+      "examples": [
+        {
+          "file": "src/ch17-00-error-handling-robustness.md",
+          "example_number": 1,
           "line_number": 9,
           "code": "fun safe_divide(a: i32, b: i32) -> i32 {\n    if b == 0 {\n        println(\"Error: Division by zero attempted\");\n        return 0; // Safe default\n    }\n    a / b\n}\n\nfun main() {\n    let result1 = safe_divide(10, 2);   // Normal case\n    let result2 = safe_divide(10, 0);   // Error case\n    \n    println(\"10 / 2 = {}\", result1);   // Output: 5\n    println(\"10 / 0 = {}\", result2);   // Output: 0 (safe)\n}",
           "passed": false,
@@ -419,25 +535,18 @@
           "error": "✗ Compilation failed: Failed to parse Ruchy source\nError: Failed to parse Ruchy source\n\nCaused by:\n    Expected RightBrace, found If\n",
           "errorCategory": "UNKNOWN",
           "rootCause": "Unknown error - needs manual investigation"
-=======
-          "line_number": 32,
-          "code": "fun greet() {\n    println(\"Hello from function!\");\n}\n\nfun main() {\n    greet();\n}",
-          "passed": true,
-          "status": "working"
->>>>>>> d5900f26
-        },
-        {
-          "file": "src/ch03-00-functions-tdd.md",
-          "example_number": 2,
-          "line_number": 54,
-          "code": "fun add(a, b) {\n    a + b\n}\n\nfun main() {\n    let result = add(5, 3);\n    println(result);\n}",
-          "passed": true,
-          "status": "working"
-        },
-        {
-          "file": "src/ch03-00-functions-tdd.md",
-          "example_number": 3,
-<<<<<<< HEAD
+        },
+        {
+          "file": "src/ch17-00-error-handling-robustness.md",
+          "example_number": 2,
+          "line_number": 51,
+          "code": "fun validate_age(age: i32) -> i32 {\n    if age < 0 {\n        println(\"Error: Age cannot be negative. Using 0.\");\n        return 0;\n    }\n    \n    if age > 150 {\n        println(\"Error: Age seems unrealistic. Using 150.\");\n        return 150;\n    }\n    \n    age\n}\n\nfun calculate_retirement_year(current_age: i32) -> i32 {\n    let safe_age = validate_age(current_age);\n    let current_year = 2024; // Simplified\n    let retirement_age = 65;\n    \n    if safe_age >= retirement_age {\n        println(\"Already at retirement age\");\n        return current_year;\n    }\n    \n    current_year + (retirement_age - safe_age)\n}\n\nfun main() {\n    let year1 = calculate_retirement_year(30);\n    let year2 = calculate_retirement_year(-5);\n    let year3 = calculate_retirement_year(200);\n    \n    println(\"Retirement years: {}, {}, {}\", year1, year2, year3);\n}",
+          "passed": true,
+          "status": "working"
+        },
+        {
+          "file": "src/ch17-00-error-handling-robustness.md",
+          "example_number": 3,
           "line_number": 89,
           "code": "fun safe_sqrt(x: f64) -> f64 {\n    if x < 0.0 {\n        println(\"Error: Cannot compute square root of negative number\");\n        return 0.0;\n    }\n    \n    // Simple approximation for square root\n    let mut guess = x / 2.0;\n    let mut i = 0;\n    \n    while i < 10 {\n        if guess * guess > x - 0.01 && guess * guess < x + 0.01 {\n            return guess;\n        }\n        guess = (guess + x / guess) / 2.0;\n        i = i + 1;\n    }\n    \n    guess\n}\n\nfun safe_factorial(n: i32) -> i64 {\n    if n < 0 {\n        println(\"Error: Factorial undefined for negative numbers\");\n        return 0;\n    }\n    \n    if n > 20 {\n        println(\"Error: Factorial too large, computing factorial(20)\");\n        return safe_factorial(20);\n    }\n    \n    if n <= 1 {\n        return 1;\n    }\n    \n    (n as i64) * safe_factorial(n - 1)\n}\n\nfun main() {\n    let sqrt1 = safe_sqrt(16.0);\n    let sqrt2 = safe_sqrt(-4.0);\n    \n    let fact1 = safe_factorial(5);\n    let fact2 = safe_factorial(-3);\n    let fact3 = safe_factorial(25);\n    \n    println(\"Square roots: {:.2}, {:.2}\", sqrt1, sqrt2);\n    println(\"Factorials: {}, {}, {}\", fact1, fact2, fact3);\n}",
           "passed": false,
@@ -445,17 +554,10 @@
           "error": "✗ Compilation failed: Compilation failed:\nwarning: unnecessary braces around block return value\n --> /tmp/.tmpgExW9A/main.rs:1:582\n  |\n1 | ...factorial(20)\") ; return safe_factorial (20) } ; if n <= 1 { { return 1 } ((n as i64)) * safe_factorial (n - 1) } } fn main () { { let...\n  |                                                                 ^^        ^^\n  |\n  = note: `#[warn(unused_braces)]` on by default\nhelp: remove these braces\n  |\n1 - fn safe_sqrt (x : f64) -> f64 { if x < 0f64 { println ! (\"Error: Cannot compute square root of negative number\") ; return 0f64 } ; let mut guess = x / 2f64 ; let mut i = 0 ; while i < 10 { { if guess * guess > x - 0.01f64 && guess * guess < x + 0.01f64 { return guess } ; guess = (guess + x / guess) / 2f64 ; i = i + 1 } } ; guess } fn safe_factorial (n : i32) -> i64 { if n < 0 { println ! (\"Error: Factorial undefined for negative numbers\") ; return 0 } ; if n > 20 { println ! (\"Error: Factorial too large, computing factorial(20)\") ; return safe_factorial (20) } ; if n <= 1 { { return 1 } ((n as i64)) * safe_factorial (n - 1) } } fn main () { { let sqrt1 = safe_sqrt (16f64) ; { let sqrt2 = safe_sqrt (- 4f64) ; let fact1 = safe_factorial (5) ; let fact2 = safe_factorial (- 3) ; let fact3 = safe_factorial (25) ; println ! (\"{} {:?} {:?}\" , \"Square roots: {:.2}, {:.2}\" , sqrt1 , sqrt2) ; println ! (\"Factorials: {}, {}, {}\" , fact1 , fact2 , fact3) } } }\n1 + fn safe_sqrt (x : f64) -> f64 { if x < 0f64 { println ! (\"Error: Cannot compute square root of negative number\") ; return 0f64 } ; let mut guess = x / 2f64 ; let mut i = 0 ; while i < 10 { { if guess * guess > x - 0.01f64 && guess * guess < x + 0.01f64 { return guess } ; guess = (guess + x / guess) / 2f64 ; i = i + 1 } } ; guess } fn safe_factorial (n : i32) -> i64 { if n < 0 { println ! (\"Error: Factorial undefined for negative numbers\") ; return 0 } ; if n > 20 { println ! (\"Error: Factorial too large, computing factorial(20)\") ; return safe_factorial (20) } ; if n <= 1 { return 1 ((n as i64)) * safe_factorial (n - 1) } } fn main () { { let sqrt1 = safe_sqrt (16f64) ; { let sqrt2 = safe_sqrt (- 4f64) ; let fact1 = safe_factorial (5) ; let fact2 = safe_factorial (- 3) ; let fact3 = safe_factorial (25) ; println ! (\"{} {:?} {:?}\" , \"Square roots: {:.2}, {:.2}\" , sqrt1 , sqrt2) ; println ! (\"Factorials: {}, {}, {}\" , fact1 , fact2 , fact3) } } }\n  |\n\nwarning: unreachable expression\n --> /tmp/.tmpgExW9A/main.rs:1:595\n  |\n1 | ...ctorial (20) } ; if n <= 1 { { return 1 } ((n as i64)) * safe_factorial (n - 1) } } fn main () { { let sqrt1 = safe_sqrt (16f64) ; { l...\n  |                                   --------   ^^^^^^^^^^^^^^^^^^^^^^^^^^^^^^^^^^^^^ unreachable expression\n  |                                   |\n  |                                   any code following this expression is unreachable\n  |\n  = note: `#[warn(unreachable_code)]` on by default\n\nerror[E0317]: `if` may be missing an `else` clause\n --> /tmp/.tmpgExW9A/main.rs:1:570\n  |\n1 | ...-> i64 { if n < 0 { println ! (\"Error: Factorial undefined for negative numbers\") ; return 0 } ; if n > 20 { println ! (\"Error: Factorial too large, computing factorial(20)\") ; return safe_factorial (20) } ; if n <= 1 { { return 1 } ((n as i64)) * safe_factorial (n - 1) } } ...\n  |       --- expected `i64` because of this return type                                                                                                                                                               ^^^^^^^^^^^^^^^^^^^^^^^^^^^^^^^^^^^^^^^^^^^^^^^^^^^^^^^^^^^^^^^^ expected `i64`, found `()`\n  |\n  = note: `if` expressions without `else` evaluate to `()`\n  = help: consider adding an `else` block that evaluates to the expected type\n\nerror: aborting due to 1 previous error; 2 warnings emitted\n\nFor more information about this error, try `rustc --explain E0317`.\n\nError: Compilation failed:\nwarning: unnecessary braces around block return value\n --> /tmp/.tmpgExW9A/main.rs:1:582\n  |\n1 | ...factorial(20)\") ; return safe_factorial (20) } ; if n <= 1 { { return 1 } ((n as i64)) * safe_factorial (n - 1) } } fn main () { { let...\n  |                                                                 ^^        ^^\n  |\n  = note: `#[warn(unused_braces)]` on by default\nhelp: remove these braces\n  |\n1 - fn safe_sqrt (x : f64) -> f64 { if x < 0f64 { println ! (\"Error: Cannot compute square root of negative number\") ; return 0f64 } ; let mut guess = x / 2f64 ; let mut i = 0 ; while i < 10 { { if guess * guess > x - 0.01f64 && guess * guess < x + 0.01f64 { return guess } ; guess = (guess + x / guess) / 2f64 ; i = i + 1 } } ; guess } fn safe_factorial (n : i32) -> i64 { if n < 0 { println ! (\"Error: Factorial undefined for negative numbers\") ; return 0 } ; if n > 20 { println ! (\"Error: Factorial too large, computing factorial(20)\") ; return safe_factorial (20) } ; if n <= 1 { { return 1 } ((n as i64)) * safe_factorial (n - 1) } } fn main () { { let sqrt1 = safe_sqrt (16f64) ; { let sqrt2 = safe_sqrt (- 4f64) ; let fact1 = safe_factorial (5) ; let fact2 = safe_factorial (- 3) ; let fact3 = safe_factorial (25) ; println ! (\"{} {:?} {:?}\" , \"Square roots: {:.2}, {:.2}\" , sqrt1 , sqrt2) ; println ! (\"Factorials: {}, {}, {}\" , fact1 , fact2 , fact3) } } }\n1 + fn safe_sqrt (x : f64) -> f64 { if x < 0f64 { println ! (\"Error: Cannot compute square root of negative number\") ; return 0f64 } ; let mut guess = x / 2f64 ; let mut i = 0 ; while i < 10 { { if guess * guess > x - 0.01f64 && guess * guess < x + 0.01f64 { return guess } ; guess = (guess + x / guess) / 2f64 ; i = i + 1 } } ; guess } fn safe_factorial (n : i32) -> i64 { if n < 0 { println ! (\"Error: Factorial undefined for negative numbers\") ; return 0 } ; if n > 20 { println ! (\"Error: Factorial too large, computing factorial(20)\") ; return safe_factorial (20) } ; if n <= 1 { return 1 ((n as i64)) * safe_factorial (n - 1) } } fn main () { { let sqrt1 = safe_sqrt (16f64) ; { let sqrt2 = safe_sqrt (- 4f64) ; let fact1 = safe_factorial (5) ; let fact2 = safe_factorial (- 3) ; let fact3 = safe_factorial (25) ; println ! (\"{} {:?} {:?}\" , \"Square roots: {:.2}, {:.2}\" , sqrt1 , sqrt2) ; println ! (\"Factorials: {}, {}, {}\" , fact1 , fact2 , fact3) } } }\n  |\n\nwarning: unreachable expression\n --> /tmp/.tmpgExW9A/main.rs:1:595\n  |\n1 | ...ctorial (20) } ; if n <= 1 { { return 1 } ((n as i64)) * safe_factorial (n - 1) } } fn main () { { let sqrt1 = safe_sqrt (16f64) ; { l...\n  |                                   --------   ^^^^^^^^^^^^^^^^^^^^^^^^^^^^^^^^^^^^^ unreachable expression\n  |                                   |\n  |                                   any code following this expression is unreachable\n  |\n  = note: `#[warn(unreachable_code)]` on by default\n\nerror[E0317]: `if` may be missing an `else` clause\n --> /tmp/.tmpgExW9A/main.rs:1:570\n  |\n1 | ...-> i64 { if n < 0 { println ! (\"Error: Factorial undefined for negative numbers\") ; return 0 } ; if n > 20 { println ! (\"Error: Factorial too large, computing factorial(20)\") ; return safe_factorial (20) } ; if n <= 1 { { return 1 } ((n as i64)) * safe_factorial (n - 1) } } ...\n  |       --- expected `i64` because of this return type                                                                                                                                                               ^^^^^^^^^^^^^^^^^^^^^^^^^^^^^^^^^^^^^^^^^^^^^^^^^^^^^^^^^^^^^^^^ expected `i64`, found `()`\n  |\n  = note: `if` expressions without `else` evaluate to `()`\n  = help: consider adding an `else` block that evaluates to the expected type\n\nerror: aborting due to 1 previous error; 2 warnings emitted\n\nFor more information about this error, try `rustc --explain E0317`.\n\n",
           "errorCategory": "UNKNOWN",
           "rootCause": "Unknown error - needs manual investigation"
-=======
-          "line_number": 77,
-          "code": "fun multiply(x: i32, y: i32) -> i32 {\n    x * y\n}\n\nfun main() {\n    let product = multiply(6, 7);\n    println(product);\n}",
-          "passed": true,
-          "status": "working"
->>>>>>> d5900f26
-        },
-        {
-          "file": "src/ch03-00-functions-tdd.md",
-          "example_number": 4,
-<<<<<<< HEAD
+        },
+        {
+          "file": "src/ch17-00-error-handling-robustness.md",
+          "example_number": 4,
           "line_number": 143,
           "code": "fun safe_array_access(arr: [i32; 5], index: i32) -> i32 {\n    if index < 0 {\n        println(\"Error: Array index cannot be negative\");\n        return arr[0]; // Return first element as default\n    }\n    \n    if index >= 5 {\n        println(\"Error: Array index {} out of bounds\", index);\n        return arr[4]; // Return last element as default\n    }\n    \n    arr[index]\n}\n\nfun find_maximum_safe(numbers: [i32; 5]) -> i32 {\n    let mut max = numbers[0];\n    let mut i = 1;\n    \n    while i < 5 {\n        if numbers[i] > max {\n            max = numbers[i];\n        }\n        i = i + 1;\n    }\n    \n    max\n}\n\nfun main() {\n    let data = [10, 25, 5, 30, 15];\n    \n    let val1 = safe_array_access(data, 2);\n    let val2 = safe_array_access(data, -1);\n    let val3 = safe_array_access(data, 10);\n    \n    let maximum = find_maximum_safe(data);\n    \n    println(\"Values: {}, {}, {}\", val1, val2, val3);\n    println(\"Maximum: {}\", maximum);\n}",
           "passed": false,
@@ -463,25 +565,18 @@
           "error": "✗ Compilation failed: Failed to parse Ruchy source\nError: Failed to parse Ruchy source\n\nCaused by:\n    Expected RightBrace, found If\n",
           "errorCategory": "UNKNOWN",
           "rootCause": "Unknown error - needs manual investigation"
-=======
-          "line_number": 100,
-          "code": "fun square(n: i32) -> i32 {\n    n * n\n}\n\nfun sum_of_squares(a: i32, b: i32) -> i32 {\n    square(a) + square(b)\n}\n\nfun main() {\n    let result = sum_of_squares(3, 4);\n    println(result);\n}",
-          "passed": true,
-          "status": "working"
->>>>>>> d5900f26
-        },
-        {
-          "file": "src/ch03-00-functions-tdd.md",
+        },
+        {
+          "file": "src/ch17-00-error-handling-robustness.md",
           "example_number": 5,
-          "line_number": 127,
-          "code": "// Example function definition\nfun calculate_area(length: i32, width: i32) -> i32 {\n    length * width\n}\n\nfun main() {\n    let area = calculate_area(5, 3);\n    println(area);  // Output: 15\n}",
-          "passed": true,
-          "status": "working"
-        },
-        {
-          "file": "src/ch03-00-functions-tdd.md",
+          "line_number": 189,
+          "code": "fun unreliable_operation(attempt: i32) -> bool {\n    // Simulate an operation that fails sometimes\n    if attempt < 3 {\n        println(\"Operation failed on attempt {}\", attempt);\n        return false;\n    }\n    println(\"Operation succeeded on attempt {}\", attempt);\n    return true;\n}\n\nfun retry_with_limit(max_attempts: i32) -> bool {\n    let mut attempt = 1;\n    \n    while attempt <= max_attempts {\n        println(\"Attempting operation (try {})\", attempt);\n        \n        if unreliable_operation(attempt) {\n            return true;\n        }\n        \n        attempt = attempt + 1;\n    }\n    \n    println(\"Error: Operation failed after {} attempts\", max_attempts);\n    return false;\n}\n\nfun main() {\n    let success = retry_with_limit(5);\n    \n    if success {\n        println(\"✅ Operation completed successfully\");\n    } else {\n        println(\"❌ Operation failed after all retries\");\n    }\n}",
+          "passed": true,
+          "status": "working"
+        },
+        {
+          "file": "src/ch17-00-error-handling-robustness.md",
           "example_number": 6,
-<<<<<<< HEAD
           "line_number": 229,
           "code": "fun get_config_value(config_name: &str) -> i32 {\n    // Simulate configuration lookup\n    if config_name == \"timeout\" {\n        return 30;\n    } else if config_name == \"retries\" {\n        return 3;\n    } else {\n        println(\"Warning: Unknown config '{}', using default\", config_name);\n        return 0; // Safe default\n    }\n}\n\nfun initialize_system() -> bool {\n    let timeout = get_config_value(\"timeout\");\n    let retries = get_config_value(\"retries\");\n    let unknown = get_config_value(\"unknown_setting\");\n    \n    println(\"System configuration:\");\n    println(\"  Timeout: {} seconds\", timeout);\n    println(\"  Retries: {} attempts\", retries);\n    println(\"  Unknown: {} (default)\", unknown);\n    \n    // Validate configuration\n    if timeout <= 0 {\n        println(\"Error: Invalid timeout configuration\");\n        return false;\n    }\n    \n    if retries < 0 {\n        println(\"Error: Invalid retry configuration\");\n        return false;\n    }\n    \n    println(\"✅ System initialized successfully\");\n    return true;\n}\n\nfun main() {\n    let initialized = initialize_system();\n    \n    if initialized {\n        println(\"System ready for operation\");\n    } else {\n        println(\"System initialization failed\");\n    }\n}",
           "passed": false,
@@ -489,30 +584,18 @@
           "error": "✗ Compilation failed: Failed to parse Ruchy source\nError: Failed to parse Ruchy source\n\nCaused by:\n    Expected RightBrace, found LineComment(\" Simulate configuration lookup\")\n",
           "errorCategory": "UNKNOWN",
           "rootCause": "Unknown error - needs manual investigation"
-=======
-          "line_number": 167,
-          "code": "fun calculate(x: i32, y: i32) -> i32 {\n    x * 2 + y * 3\n}",
-          "passed": true,
-          "status": "working"
->>>>>>> d5900f26
-        },
-        {
-          "file": "src/ch03-00-functions-tdd.md",
+        },
+        {
+          "file": "src/ch17-00-error-handling-robustness.md",
           "example_number": 7,
-<<<<<<< HEAD
           "line_number": 281,
           "code": "fun sanitize_username(username: &str) -> String {\n    // Check for null or empty\n    if username.len() == 0 {\n        println(\"Error: Username cannot be empty\");\n        return String::from(\"anonymous\");\n    }\n    \n    // Check length limits\n    if username.len() < 3 {\n        println(\"Error: Username too short, minimum 3 characters\");\n        return String::from(\"user123\");\n    }\n    \n    if username.len() > 20 {\n        println(\"Warning: Username truncated to 20 characters\");\n        return username.chars().take(20).collect();\n    }\n    \n    // Return sanitized username\n    username.to_string()\n}\n\nfun validate_email(email: &str) -> bool {\n    // Basic email validation\n    if email.len() == 0 {\n        println(\"Error: Email cannot be empty\");\n        return false;\n    }\n    \n    if !email.contains('@') {\n        println(\"Error: Invalid email format - missing @\");\n        return false;\n    }\n    \n    if !email.contains('.') {\n        println(\"Error: Invalid email format - missing domain\");\n        return false;\n    }\n    \n    return true;\n}\n\nfun create_user_account(username: &str, email: &str) -> bool {\n    println(\"Creating user account...\");\n    \n    let safe_username = sanitize_username(username);\n    let valid_email = validate_email(email);\n    \n    if !valid_email {\n        println(\"❌ Account creation failed: Invalid email\");\n        return false;\n    }\n    \n    println(\"✅ Account created for user: {}\", safe_username);\n    return true;\n}\n\nfun main() {\n    let success1 = create_user_account(\"john_doe\", \"john@example.com\");\n    let success2 = create_user_account(\"\", \"invalid-email\");\n    let success3 = create_user_account(\"ab\", \"test@domain.co.uk\");\n    \n    println(\"Account creation results: {}, {}, {}\", success1, success2, success3);\n}",
-=======
-          "line_number": 196,
-          "code": "fun calculate(input: i32) -> i32 {\n    input * 2\n}",
->>>>>>> d5900f26
-          "passed": true,
-          "status": "working"
-        },
-        {
-          "file": "src/ch03-00-functions-tdd.md",
+          "passed": true,
+          "status": "working"
+        },
+        {
+          "file": "src/ch17-00-error-handling-robustness.md",
           "example_number": 8,
-<<<<<<< HEAD
           "line_number": 349,
           "code": "fun parse_positive_integer(input: &str) -> i32 {\n    // Simulate string to integer conversion\n    let mut result = 0;\n    let mut i = 0;\n    let chars = input.as_bytes();\n    \n    if input.len() == 0 {\n        println(\"Error: Empty input, using 0\");\n        return 0;\n    }\n    \n    // Check for negative sign\n    if chars[0] == b'-' {\n        println(\"Error: Negative numbers not allowed, using 0\");\n        return 0;\n    }\n    \n    // Simple digit parsing (simplified for example)\n    while i < input.len() {\n        let ch = chars[i];\n        if ch >= b'0' && ch <= b'9' {\n            let digit = (ch - b'0') as i32;\n            result = result * 10 + digit;\n        } else {\n            println(\"Error: Invalid character in number, stopping at {}\", result);\n            break;\n        }\n        i = i + 1;\n    }\n    \n    // Validate range\n    if result > 1000 {\n        println(\"Warning: Value {} too large, capping at 1000\", result);\n        return 1000;\n    }\n    \n    result\n}\n\nfun calculate_score(correct: &str, total: &str) -> f64 {\n    let correct_num = parse_positive_integer(correct);\n    let total_num = parse_positive_integer(total);\n    \n    if total_num == 0 {\n        println(\"Error: Cannot calculate score with zero total\");\n        return 0.0;\n    }\n    \n    if correct_num > total_num {\n        println(\"Error: Correct answers cannot exceed total\");\n        return 0.0;\n    }\n    \n    (correct_num as f64) / (total_num as f64) * 100.0\n}\n\nfun main() {\n    let score1 = calculate_score(\"8\", \"10\");\n    let score2 = calculate_score(\"abc\", \"10\");\n    let score3 = calculate_score(\"15\", \"10\");\n    let score4 = calculate_score(\"5\", \"0\");\n    \n    println(\"Scores: {:.1}%, {:.1}%, {:.1}%, {:.1}%\", score1, score2, score3, score4);\n}",
           "passed": false,
@@ -537,119 +620,162 @@
           "example_number": 10,
           "line_number": 488,
           "code": "fun log_error(component: &str, message: &str) {\n    println(\"[ERROR] {}: {}\", component, message);\n}\n\nfun log_warning(component: &str, message: &str) {\n    println(\"[WARN] {}: {}\", component, message);\n}\n\nfun log_info(component: &str, message: &str) {\n    println(\"[INFO] {}: {}\", component, message);\n}\n\nfun process_user_data(user_id: i32, data: &str) -> bool {\n    log_info(\"DataProcessor\", \"Starting user data processing\");\n    \n    // Validate user ID\n    if user_id <= 0 {\n        log_error(\"DataProcessor\", \"Invalid user ID provided\");\n        return false;\n    }\n    \n    // Validate data\n    if data.len() == 0 {\n        log_error(\"DataProcessor\", \"Empty data received\");\n        return false;\n    }\n    \n    if data.len() > 1000 {\n        log_warning(\"DataProcessor\", \"Data size exceeds recommended limit\");\n    }\n    \n    // Simulate processing\n    log_info(\"DataProcessor\", \"Processing data for user\");\n    \n    // Simulate potential failure\n    if user_id == 999 {\n        log_error(\"DataProcessor\", \"Processing failed for user 999\");\n        return false;\n    }\n    \n    log_info(\"DataProcessor\", \"Data processing completed successfully\");\n    return true;\n}\n\nfun main() {\n    let results = [\n        process_user_data(123, \"valid_data\"),\n        process_user_data(0, \"invalid_user\"),\n        process_user_data(456, \"\"),\n        process_user_data(999, \"test_data\")\n    ];\n    \n    let mut successful = 0;\n    let mut i = 0;\n    \n    while i < 4 {\n        if results[i] {\n            successful = successful + 1;\n        }\n        i = i + 1;\n    }\n    \n    println(\"\");\n    println(\"Summary: {}/4 operations successful\", successful);\n}",
-=======
-          "line_number": 206,
-          "code": "fun combine(a: i32, b: i32, c: i32) -> i32 {\n    a + b + c\n}",
->>>>>>> d5900f26
-          "passed": true,
-          "status": "working"
-        },
-        {
-          "file": "src/ch03-00-functions-tdd.md",
-          "example_number": 9,
-          "line_number": 216,
-          "code": "fun helper(x: i32) -> i32 {\n    x * x\n}\n\nfun main_calculation(n: i32) -> i32 {\n    helper(n) + helper(n + 1)\n}",
-          "passed": true,
-          "status": "working"
-        }
-      ]
-    },
-    "ch14-00-toolchain-mastery-tdd": {
-      "chapter": "ch14-00-toolchain-mastery-tdd",
-      "total_examples": 4,
-      "working_examples": 4,
+          "passed": true,
+          "status": "working"
+        },
+        {
+          "file": "src/ch17-00-error-handling-robustness.md",
+          "example_number": 11,
+          "line_number": 559,
+          "code": "fun calculate_monthly_payment(principal: f64, rate: f64, months: i32) -> f64 {\n    // Preconditions - validate inputs\n    if principal <= 0.0 {\n        println(\"Error: Principal must be positive\");\n        return 0.0;\n    }\n    \n    if rate < 0.0 {\n        println(\"Error: Interest rate cannot be negative\");\n        return 0.0;\n    }\n    \n    if months <= 0 {\n        println(\"Error: Loan term must be positive\");\n        return 0.0;\n    }\n    \n    // Handle edge case of zero interest\n    if rate == 0.0 {\n        return principal / (months as f64);\n    }\n    \n    // Calculate monthly payment\n    let monthly_rate = rate / 12.0;\n    let payment = principal * monthly_rate * \n        ((1.0 + monthly_rate).powf(months as f64)) /\n        (((1.0 + monthly_rate).powf(months as f64)) - 1.0);\n    \n    // Postcondition - validate result\n    if payment <= 0.0 {\n        println(\"Error: Calculated payment is invalid\");\n        return 0.0;\n    }\n    \n    payment\n}\n\nfun main() {\n    let payment1 = calculate_monthly_payment(100000.0, 0.05, 360);\n    let payment2 = calculate_monthly_payment(-1000.0, 0.05, 360);\n    let payment3 = calculate_monthly_payment(50000.0, 0.0, 60);\n    \n    println(\"Monthly payments: {:.2}, {:.2}, {:.2}\", payment1, payment2, payment3);\n}",
+          "passed": true,
+          "status": "working"
+        }
+      ]
+    },
+    "ch05-00-control-flow-tdd": {
+      "chapter": "ch05-00-control-flow-tdd",
+      "total_examples": 17,
+      "working_examples": 14,
+      "failing_examples": 3,
+      "examples": [
+        {
+          "file": "src/ch05-00-control-flow-tdd.md",
+          "example_number": 1,
+          "line_number": 32,
+          "code": "fun main() {\n    let x = 10;\n    if x > 5 {\n        println(\"x is greater than 5\");\n    } else {\n        println(\"x is not greater than 5\");\n    }\n}",
+          "passed": true,
+          "status": "working"
+        },
+        {
+          "file": "src/ch05-00-control-flow-tdd.md",
+          "example_number": 2,
+          "line_number": 55,
+          "code": "fun main() {\n    let score = 85;\n    if score >= 80 {\n        println(\"Great job!\");\n    }\n    println(\"Score processed\");\n}",
+          "passed": true,
+          "status": "working"
+        },
+        {
+          "file": "src/ch05-00-control-flow-tdd.md",
+          "example_number": 3,
+          "line_number": 78,
+          "code": "fun main() {\n    let grade = 75;\n    if grade >= 90 {\n        println(\"A grade\");\n    } else if grade >= 80 {\n        println(\"B grade\");\n    } else if grade >= 70 {\n        println(\"C grade\");\n    } else {\n        println(\"Below C\");\n    }\n}",
+          "passed": true,
+          "status": "working"
+        },
+        {
+          "file": "src/ch05-00-control-flow-tdd.md",
+          "example_number": 4,
+          "line_number": 105,
+          "code": "fun main() {\n    let mut i = 0;\n    while i < 3 {\n        println(i);\n        i = i + 1;\n    }\n    println(\"Done\");\n}",
+          "passed": true,
+          "status": "working"
+        },
+        {
+          "file": "src/ch05-00-control-flow-tdd.md",
+          "example_number": 5,
+          "line_number": 131,
+          "code": "fun main() {\n    for i in 0..3 {\n        println(i);\n    }\n    println(\"For loop done\");\n}",
+          "passed": true,
+          "status": "working"
+        },
+        {
+          "file": "src/ch05-00-control-flow-tdd.md",
+          "example_number": 6,
+          "line_number": 155,
+          "code": "fun main() {\n    let number = 2;\n    match number {\n        1 => println(\"One\"),\n        2 => println(\"Two\"),\n        3 => println(\"Three\"),\n        _ => println(\"Other\")\n    }\n}",
+          "passed": true,
+          "status": "working"
+        },
+        {
+          "file": "src/ch05-00-control-flow-tdd.md",
+          "example_number": 7,
+          "line_number": 179,
+          "code": "fun main() {\n    let mut i = 0;\n    while i < 10 {\n        i = i + 1;\n        if i == 3 {\n            continue;\n        }\n        if i == 6 {\n            break;\n        }\n        println(i);\n    }\n    println(\"Loop ended\");\n}",
+          "passed": true,
+          "status": "working"
+        },
+        {
+          "file": "src/ch05-00-control-flow-tdd.md",
+          "example_number": 8,
+          "line_number": 236,
+          "code": "fun main() {\n    println(\"Hello, World!\");\n}",
+          "passed": true,
+          "status": "working"
+        }
+      ]
+    },
+    "ch16-00-testing-quality-assurance": {
+      "chapter": "ch16-00-testing-quality-assurance",
+      "total_examples": 7,
+      "working_examples": 7,
       "failing_examples": 0,
       "examples": [
         {
-          "file": "src/ch14-00-toolchain-mastery-tdd.md",
-          "example_number": 1,
-          "line_number": 54,
-          "code": "fun greet(name: String) -> String {\n    \"Hello, \" + name + \"!\"\n}\n\nfun main() {\n    let message = greet(\"Ruchy Developer\");\n    println(message);\n}",
-          "passed": true,
-          "status": "working"
-        },
-        {
-          "file": "src/ch14-00-toolchain-mastery-tdd.md",
-          "example_number": 2,
-          "line_number": 90,
-          "code": "// calculator_test.ruchy\nfun add(a: i32, b: i32) -> i32 {\n    a + b\n}\n\nfun test_addition() {\n    let result = add(2, 3);\n    assert_eq(result, 5);\n    println(\"Addition test passed\");\n}\n\nfun main() {\n    test_addition();\n}",
-          "passed": true,
-          "status": "working"
-        },
-        {
-          "file": "src/ch14-00-toolchain-mastery-tdd.md",
-          "example_number": 3,
-          "line_number": 228,
-          "code": "fun calculate_factorial(n: i32) -> i32 {\n    if n <= 1 {\n        1\n    } else {\n        n * calculate_factorial(n - 1)\n    }\n}\n\nfun main() {\n    let result = calculate_factorial(10);\n    println(result);\n}",
-          "passed": true,
-          "status": "working"
-        },
-        {
-          "file": "src/ch14-00-toolchain-mastery-tdd.md",
-          "example_number": 4,
-          "line_number": 500,
-          "code": "fun fibonacci_recursive(n: i32) -> i32 {\n    if n <= 1 {\n        n\n    } else {\n        fibonacci_recursive(n - 1) + fibonacci_recursive(n - 2)\n    }\n}\n\nfun fibonacci_iterative(n: i32) -> i32 {\n    let mut a = 0;\n    let mut b = 1;\n    let mut i = 0;\n    \n    while i < n {\n        let temp = a + b;\n        a = b;\n        b = temp;\n        i = i + 1;\n    }\n    \n    a\n}\n\nfun main() {\n    let result1 = fibonacci_recursive(10);\n    let result2 = fibonacci_iterative(10);\n    println(result1);\n    println(result2);\n}",
-          "passed": true,
-          "status": "working"
-        }
-      ]
-    },
-    "ch15-00-binary-compilation-deployment": {
-      "chapter": "ch15-00-binary-compilation-deployment",
-      "total_examples": 3,
-      "working_examples": 3,
+          "file": "src/ch16-00-testing-quality-assurance.md",
+          "example_number": 1,
+          "line_number": 23,
+          "code": "fun add_numbers(a: i32, b: i32) -> i32 {\n    a + b\n}\n\nfun main() {\n    // Basic functionality test\n    let result = add_numbers(5, 3);\n    assert_eq(result, 8, \"Addition should work correctly\");\n    \n    println(\"✅ All tests passed!\");\n}",
+          "passed": true,
+          "status": "working"
+        },
+        {
+          "file": "src/ch16-00-testing-quality-assurance.md",
+          "example_number": 2,
+          "line_number": 62,
+          "code": "fun factorial(n: i32) -> i32 {\n    if n <= 1 {\n        1\n    } else {\n        n * factorial(n - 1)\n    }\n}\n\nfun test_factorial_base_cases() {\n    assert_eq(factorial(0), 1, \"0! should equal 1\");\n    assert_eq(factorial(1), 1, \"1! should equal 1\");\n    println(\"✅ Base cases pass\");\n}\n\nfun test_factorial_recursive_cases() {\n    assert_eq(factorial(3), 6, \"3! should equal 6\");\n    assert_eq(factorial(4), 24, \"4! should equal 24\");\n    assert_eq(factorial(5), 120, \"5! should equal 120\");\n    println(\"✅ Recursive cases pass\");\n}\n\nfun main() {\n    test_factorial_base_cases();\n    test_factorial_recursive_cases();\n    println(\"🎉 All factorial tests passed!\");\n}",
+          "passed": true,
+          "status": "working"
+        },
+        {
+          "file": "src/ch16-00-testing-quality-assurance.md",
+          "example_number": 3,
+          "line_number": 92,
+          "code": "fun safe_divide(a: i32, b: i32) -> i32 {\n    if b == 0 {\n        println(\"Error: Division by zero\");\n        return 0;\n    }\n    a / b\n}\n\nfun test_division_normal_cases() {\n    assert_eq(safe_divide(10, 2), 5, \"Normal division should work\");\n    assert_eq(safe_divide(15, 3), 5, \"Another normal case\");\n    println(\"✅ Normal division tests pass\");\n}\n\nfun test_division_error_cases() {\n    // Test division by zero handling\n    let result = safe_divide(10, 0);\n    assert_eq(result, 0, \"Division by zero should return 0\");\n    println(\"✅ Error handling tests pass\");\n}\n\nfun main() {\n    test_division_normal_cases();\n    test_division_error_cases();\n    println(\"🎉 All division tests passed!\");\n}",
+          "passed": true,
+          "status": "working"
+        },
+        {
+          "file": "src/ch16-00-testing-quality-assurance.md",
+          "example_number": 4,
+          "line_number": 122,
+          "code": "fun absolute_value(x: i32) -> i32 {\n    if x < 0 {\n        -x\n    } else {\n        x\n    }\n}\n\nfun test_absolute_value_properties() {\n    // Property: abs(x) >= 0 for all x\n    let test_values = [5, -3, 0, 100, -50];\n    let mut i = 0;\n    \n    while i < 5 {\n        let x = test_values[i];\n        let abs_x = absolute_value(x);\n        \n        // Property 1: Result is always non-negative\n        assert(abs_x >= 0, \"Absolute value must be non-negative\");\n        \n        // Property 2: abs(abs(x)) == abs(x) (idempotent)\n        assert_eq(absolute_value(abs_x), abs_x, \"Absolute value should be idempotent\");\n        \n        i = i + 1;\n    }\n    \n    println(\"✅ Property tests pass\");\n}\n\nfun main() {\n    test_absolute_value_properties();\n    println(\"🎉 All property tests passed!\");\n}",
+          "passed": true,
+          "status": "working"
+        },
+        {
+          "file": "src/ch16-00-testing-quality-assurance.md",
+          "example_number": 5,
+          "line_number": 244,
+          "code": "// File: calculator_test.ruchy\n\n// Implementation functions being tested\nfun add(a: i32, b: i32) -> i32 {\n    a + b\n}\n\nfun multiply(a: i32, b: i32) -> i32 {\n    a * b\n}\n\n// Test functions\nfun test_addition() {\n    assert_eq(add(2, 3), 5, \"Basic addition\");\n    assert_eq(add(-1, 1), 0, \"Adding negative numbers\");\n    assert_eq(add(0, 0), 0, \"Adding zeros\");\n    println(\"✅ Addition tests pass\");\n}\n\nfun test_multiplication() {\n    assert_eq(multiply(3, 4), 12, \"Basic multiplication\");\n    assert_eq(multiply(-2, 3), -6, \"Negative multiplication\");\n    assert_eq(multiply(0, 100), 0, \"Multiply by zero\");\n    println(\"✅ Multiplication tests pass\");\n}\n\nfun run_all_tests() {\n    test_addition();\n    test_multiplication();\n    println(\"🎉 Calculator test suite complete!\");\n}\n\nfun main() {\n    run_all_tests();\n}",
+          "passed": true,
+          "status": "working"
+        },
+        {
+          "file": "src/ch16-00-testing-quality-assurance.md",
+          "example_number": 6,
+          "line_number": 283,
+          "code": "fun fibonacci(n: i32) -> i32 {\n    if n <= 1 {\n        n\n    } else {\n        fibonacci(n - 1) + fibonacci(n - 2)\n    }\n}\n\nfun test_fibonacci_performance() {\n    // Test reasonable performance expectations\n    let start_time = get_time_ms(); // Placeholder - actual timing would need stdlib\n    let result = fibonacci(20);\n    let end_time = get_time_ms();\n    \n    assert_eq(result, 6765, \"Fibonacci(20) should equal 6765\");\n    \n    // Performance assertion (conceptual)\n    let duration = end_time - start_time;\n    assert(duration < 1000, \"Fibonacci(20) should complete within 1 second\");\n    \n    println(\"✅ Performance test passes\");\n}\n\nfun main() {\n    test_fibonacci_performance();\n}",
+          "passed": true,
+          "status": "working"
+        },
+        {
+          "file": "src/ch16-00-testing-quality-assurance.md",
+          "example_number": 8,
+          "line_number": 403,
+          "code": "fun gcd(a: i32, b: i32) -> i32 {\n    if b == 0 {\n        a\n    } else {\n        gcd(b, a % b)\n    }\n}\n\n// Property: gcd(a, b) divides both a and b\nfun test_gcd_properties() {\n    let a = 48;\n    let b = 18;\n    let result = gcd(a, b);\n    \n    // Property verification\n    assert_eq(a % result, 0, \"GCD should divide first number\");\n    assert_eq(b % result, 0, \"GCD should divide second number\");\n    assert_eq(result, 6, \"GCD(48, 18) should equal 6\");\n    \n    println(\"✅ GCD properties verified\");\n}\n\nfun main() {\n    test_gcd_properties();\n}",
+          "passed": true,
+          "status": "working"
+        }
+      ]
+    },
+    "ch21-00-professional-tooling-tdd": {
+      "chapter": "ch21-00-professional-tooling-tdd",
+      "total_examples": 1,
+      "working_examples": 1,
       "failing_examples": 0,
       "examples": [
         {
-          "file": "src/ch15-00-binary-compilation-deployment.md",
-          "example_number": 1,
-          "line_number": 23,
-          "code": "fun main() {\n    println(\"Hello from compiled Ruchy!\");\n}",
-          "passed": true,
-          "status": "working"
-        },
-        {
-          "file": "src/ch15-00-binary-compilation-deployment.md",
-          "example_number": 2,
-          "line_number": 58,
-          "code": "fun main() {\n    let data = vec![1, 2, 3, 4, 5, 6, 7, 8, 9, 10];\n    \n    let sum = calculate_sum(&data);\n    let avg = calculate_average(&data);\n    let max = find_maximum(&data);\n    \n    println(\"Data Analysis Results:\");\n    println(\"Sum: {}\", sum);\n    println(\"Average: {:.2}\", avg);\n    println(\"Maximum: {}\", max);\n}\n\nfun calculate_sum(data: &Vec<i32>) -> i32 {\n    let mut total = 0;\n    let mut i = 0;\n    while i < data.len() {\n        total = total + data[i];\n        i = i + 1;\n    }\n    total\n}\n\nfun calculate_average(data: &Vec<i32>) -> f64 {\n    let sum = calculate_sum(data);\n    (sum as f64) / (data.len() as f64)\n}\n\nfun find_maximum(data: &Vec<i32>) -> i32 {\n    let mut max = data[0];\n    let mut i = 1;\n    while i < data.len() {\n        if data[i] > max {\n            max = data[i];\n        }\n        i = i + 1;\n    }\n    max\n}",
-          "passed": true,
-          "status": "working"
-        },
-        {
-          "file": "src/ch15-00-binary-compilation-deployment.md",
-          "example_number": 3,
-          "line_number": 110,
-          "code": "fun main() {\n    println(\"Mathematical Functions Demo\");\n    \n    let n = 10;\n    println(\"Factorial of {}: {}\", n, factorial(n));\n    \n    let x = 25;\n    println(\"Square root of {}: {}\", x, integer_sqrt(x));\n    \n    let a = 48;\n    let b = 18;\n    println(\"GCD of {} and {}: {}\", a, b, gcd(a, b));\n}\n\nfun factorial(n: i32) -> i64 {\n    if n <= 1 {\n        1\n    } else {\n        (n as i64) * factorial(n - 1)\n    }\n}\n\nfun integer_sqrt(n: i32) -> i32 {\n    if n < 2 {\n        return n;\n    }\n    \n    let mut x = n / 2;\n    let mut prev = 0;\n    \n    while x != prev {\n        prev = x;\n        x = (x + n / x) / 2;\n    }\n    \n    x\n}\n\nfun gcd(mut a: i32, mut b: i32) -> i32 {\n    while b != 0 {\n        let temp = b;\n        b = a % b;\n        a = temp;\n    }\n    a\n}",
-          "passed": true,
-          "status": "working"
-        }
-      ]
-    },
-    "appendix-b-ruchy-vs-julia": {
-      "chapter": "appendix-b-ruchy-vs-julia",
-      "total_examples": 4,
-      "working_examples": 3,
-      "failing_examples": 1,
-      "examples": [
-        {
-          "file": "src/appendix-b-ruchy-vs-julia.md",
-          "example_number": 1,
-          "line_number": 325,
-          "code": "# All types determined at runtime\nfun compute(x, y) {\n    let result = x + y      // Type checked at runtime\n    result * 2              // Type checked again\n}\n\ncompute(1, 2)               // Value::Integer operations\ncompute(1.0, 2.0)           // Value::Float operations\ncompute(\"a\", \"b\")           // Value::String operations",
-          "passed": true,
-          "status": "working"
-        },
-        {
-          "file": "src/appendix-b-ruchy-vs-julia.md",
-          "example_number": 2,
-          "line_number": 713,
-          "code": "# CLI tool for log processing\nfun process_logs(file) {\n    let lines = read_file(file).split(\"\\n\")\n    lines.filter(|l| l.contains(\"ERROR\"))\n         .map(|l| parse_log(l))\n         .foreach(|log| println(log.format()))\n}\n\n# Compiles to 2MB binary\n# ruchy compile log-processor.ruchy -o logproc\n# Ship single ./logproc file",
-          "passed": true,
-          "status": "working"
-        },
-        {
-<<<<<<< HEAD
           "file": "src/ch05-00-control-flow-tdd.md",
           "example_number": 15,
           "line_number": 343,
@@ -668,20 +794,10 @@
           "passed": false,
           "status": "broken",
           "error": "✗ Compilation failed: Compilation failed:\nerror[E0433]: failed to resolve: use of unresolved module or unlinked crate `polars`\n --> /tmp/.tmpFYmxBg/main.rs:1:23\n  |\n1 | fn main () { let df = polars :: prelude :: CsvReader :: from_path (\"inventory.csv\") . expect (\"Failed to open CSV file\") . finish () . ex...\n  |                       ^^^^^^ use of unresolved module or unlinked crate `polars`\n  |\n  = help: you might be missing a crate named `polars`\n\nwarning: unnecessary braces around block return value\n --> /tmp/.tmpFYmxBg/main.rs:1:204\n  |\n1 | ... { { if row . get (\"quantity\") . cloned () . unwrap_or_else (|| panic ! (\"Key not found\")) < 10 { println ! (\"Low stock alert: {} ({})\" , row . get (\"product\") . cloned () . unwrap_or_else (|| panic ! (\"Key not found\")) , row . get (\"quantity\") . cloned () . unwrap_or_else (|| panic ! (\"Key not found\"))) } } } ...\n  |       ^^                                                                                                                                                                                                                                                                                                              ^^\n  |\n  = note: `#[warn(unused_braces)]` on by default\nhelp: remove these braces\n  |\n1 - fn main () { let df = polars :: prelude :: CsvReader :: from_path (\"inventory.csv\") . expect (\"Failed to open CSV file\") . finish () . expect (\"Failed to read CSV file\") ; for row in df . iter_rows () { { if row . get (\"quantity\") . cloned () . unwrap_or_else (|| panic ! (\"Key not found\")) < 10 { println ! (\"Low stock alert: {} ({})\" , row . get (\"product\") . cloned () . unwrap_or_else (|| panic ! (\"Key not found\")) , row . get (\"quantity\") . cloned () . unwrap_or_else (|| panic ! (\"Key not found\"))) } } } ; let mut total = 0f64 ; for value in df . get (\"price\") . cloned () . unwrap_or_else (|| panic ! (\"Key not found\")) . iter () { { if value > 0f64 { total = total + value } } } ; println ! (\"Total positive prices: {}\" , total) ; }\n1 + fn main () { let df = polars :: prelude :: CsvReader :: from_path (\"inventory.csv\") . expect (\"Failed to open CSV file\") . finish () . expect (\"Failed to read CSV file\") ; for row in df . iter_rows () { if row . get (\"quantity\") . cloned () . unwrap_or_else (|| panic ! (\"Key not found\")) < 10 { println ! (\"Low stock alert: {} ({})\" , row . get (\"product\") . cloned () . unwrap_or_else (|| panic ! (\"Key not found\")) , row . get (\"quantity\") . cloned () . unwrap_or_else (|| panic ! (\"Key not found\"))) } } ; let mut total = 0f64 ; for value in df . get (\"price\") . cloned () . unwrap_or_else (|| panic ! (\"Key not found\")) . iter () { { if value > 0f64 { total = total + value } } } ; println ! (\"Total positive prices: {}\" , total) ; }\n  |\n\nwarning: unnecessary braces around block return value\n --> /tmp/.tmpFYmxBg/main.rs:1:642\n  |\n1 | ... (|| panic ! (\"Key not found\")) . iter () { { if value > 0f64 { total = total + value } } } ; println ! (\"Total positive prices: {}\" ,...\n  |                                                ^^                                         ^^\n  |\nhelp: remove these braces\n  |\n1 - fn main () { let df = polars :: prelude :: CsvReader :: from_path (\"inventory.csv\") . expect (\"Failed to open CSV file\") . finish () . expect (\"Failed to read CSV file\") ; for row in df . iter_rows () { { if row . get (\"quantity\") . cloned () . unwrap_or_else (|| panic ! (\"Key not found\")) < 10 { println ! (\"Low stock alert: {} ({})\" , row . get (\"product\") . cloned () . unwrap_or_else (|| panic ! (\"Key not found\")) , row . get (\"quantity\") . cloned () . unwrap_or_else (|| panic ! (\"Key not found\"))) } } } ; let mut total = 0f64 ; for value in df . get (\"price\") . cloned () . unwrap_or_else (|| panic ! (\"Key not found\")) . iter () { { if value > 0f64 { total = total + value } } } ; println ! (\"Total positive prices: {}\" , total) ; }\n1 + fn main () { let df = polars :: prelude :: CsvReader :: from_path (\"inventory.csv\") . expect (\"Failed to open CSV file\") . finish () . expect (\"Failed to read CSV file\") ; for row in df . iter_rows () { { if row . get (\"quantity\") . cloned () . unwrap_or_else (|| panic ! (\"Key not found\")) < 10 { println ! (\"Low stock alert: {} ({})\" , row . get (\"product\") . cloned () . unwrap_or_else (|| panic ! (\"Key not found\")) , row . get (\"quantity\") . cloned () . unwrap_or_else (|| panic ! (\"Key not found\"))) } } } ; let mut total = 0f64 ; for value in df . get (\"price\") . cloned () . unwrap_or_else (|| panic ! (\"Key not found\")) . iter () { if value > 0f64 { total = total + value } } ; println ! (\"Total positive prices: {}\" , total) ; }\n  |\n\nerror: aborting due to 1 previous error; 2 warnings emitted\n\nFor more information about this error, try `rustc --explain E0433`.\n\nError: Compilation failed:\nerror[E0433]: failed to resolve: use of unresolved module or unlinked crate `polars`\n --> /tmp/.tmpFYmxBg/main.rs:1:23\n  |\n1 | fn main () { let df = polars :: prelude :: CsvReader :: from_path (\"inventory.csv\") . expect (\"Failed to open CSV file\") . finish () . ex...\n  |                       ^^^^^^ use of unresolved module or unlinked crate `polars`\n  |\n  = help: you might be missing a crate named `polars`\n\nwarning: unnecessary braces around block return value\n --> /tmp/.tmpFYmxBg/main.rs:1:204\n  |\n1 | ... { { if row . get (\"quantity\") . cloned () . unwrap_or_else (|| panic ! (\"Key not found\")) < 10 { println ! (\"Low stock alert: {} ({})\" , row . get (\"product\") . cloned () . unwrap_or_else (|| panic ! (\"Key not found\")) , row . get (\"quantity\") . cloned () . unwrap_or_else (|| panic ! (\"Key not found\"))) } } } ...\n  |       ^^                                                                                                                                                                                                                                                                                                              ^^\n  |\n  = note: `#[warn(unused_braces)]` on by default\nhelp: remove these braces\n  |\n1 - fn main () { let df = polars :: prelude :: CsvReader :: from_path (\"inventory.csv\") . expect (\"Failed to open CSV file\") . finish () . expect (\"Failed to read CSV file\") ; for row in df . iter_rows () { { if row . get (\"quantity\") . cloned () . unwrap_or_else (|| panic ! (\"Key not found\")) < 10 { println ! (\"Low stock alert: {} ({})\" , row . get (\"product\") . cloned () . unwrap_or_else (|| panic ! (\"Key not found\")) , row . get (\"quantity\") . cloned () . unwrap_or_else (|| panic ! (\"Key not found\"))) } } } ; let mut total = 0f64 ; for value in df . get (\"price\") . cloned () . unwrap_or_else (|| panic ! (\"Key not found\")) . iter () { { if value > 0f64 { total = total + value } } } ; println ! (\"Total positive prices: {}\" , total) ; }\n1 + fn main () { let df = polars :: prelude :: CsvReader :: from_path (\"inventory.csv\") . expect (\"Failed to open CSV file\") . finish () . expect (\"Failed to read CSV file\") ; for row in df . iter_rows () { if row . get (\"quantity\") . cloned () . unwrap_or_else (|| panic ! (\"Key not found\")) < 10 { println ! (\"Low stock alert: {} ({})\" , row . get (\"product\") . cloned () . unwrap_or_else (|| panic ! (\"Key not found\")) , row . get (\"quantity\") . cloned () . unwrap_or_else (|| panic ! (\"Key not found\"))) } } ; let mut total = 0f64 ; for value in df . get (\"price\") . cloned () . unwrap_or_else (|| panic ! (\"Key not found\")) . iter () { { if value > 0f64 { total = total + value } } } ; println ! (\"Total positive prices: {}\" , total) ; }\n  |\n\nwarning: unnecessary braces around block return value\n --> /tmp/.tmpFYmxBg/main.rs:1:642\n  |\n1 | ... (|| panic ! (\"Key not found\")) . iter () { { if value > 0f64 { total = total + value } } } ; println ! (\"Total positive prices: {}\" ,...\n  |                                                ^^                                         ^^\n  |\nhelp: remove these braces\n  |\n1 - fn main () { let df = polars :: prelude :: CsvReader :: from_path (\"inventory.csv\") . expect (\"Failed to open CSV file\") . finish () . expect (\"Failed to read CSV file\") ; for row in df . iter_rows () { { if row . get (\"quantity\") . cloned () . unwrap_or_else (|| panic ! (\"Key not found\")) < 10 { println ! (\"Low stock alert: {} ({})\" , row . get (\"product\") . cloned () . unwrap_or_else (|| panic ! (\"Key not found\")) , row . get (\"quantity\") . cloned () . unwrap_or_else (|| panic ! (\"Key not found\"))) } } } ; let mut total = 0f64 ; for value in df . get (\"price\") . cloned () . unwrap_or_else (|| panic ! (\"Key not found\")) . iter () { { if value > 0f64 { total = total + value } } } ; println ! (\"Total positive prices: {}\" , total) ; }\n1 + fn main () { let df = polars :: prelude :: CsvReader :: from_path (\"inventory.csv\") . expect (\"Failed to open CSV file\") . finish () . expect (\"Failed to read CSV file\") ; for row in df . iter_rows () { { if row . get (\"quantity\") . cloned () . unwrap_or_else (|| panic ! (\"Key not found\")) < 10 { println ! (\"Low stock alert: {} ({})\" , row . get (\"product\") . cloned () . unwrap_or_else (|| panic ! (\"Key not found\")) , row . get (\"quantity\") . cloned () . unwrap_or_else (|| panic ! (\"Key not found\"))) } } } ; let mut total = 0f64 ; for value in df . get (\"price\") . cloned () . unwrap_or_else (|| panic ! (\"Key not found\")) . iter () { if value > 0f64 { total = total + value } } ; println ! (\"Total positive prices: {}\" , total) ; }\n  |\n\nerror: aborting due to 1 previous error; 2 warnings emitted\n\nFor more information about this error, try `rustc --explain E0433`.\n\n",
-=======
-          "file": "src/appendix-b-ruchy-vs-julia.md",
-          "example_number": 3,
-          "line_number": 744,
-          "code": "# deploy.ruchy - Production inference in Ruchy\nlet model = parse_json(read_file(\"model.json\"))\nfun predict(input) {\n    model.apply(input)  // Fast inference\n}\n\n// Compile to 2MB binary for edge deployment",
-          "passed": false,
-          "status": "broken",
-          "error": "Error: Evaluation error: Runtime error: Failed to read file 'model.json': No such file or directory (os error 2)\n",
->>>>>>> d5900f26
-          "errorCategory": "UNKNOWN",
-          "rootCause": "Unknown error - needs manual investigation"
-        },
-        {
-<<<<<<< HEAD
+          "errorCategory": "UNKNOWN",
+          "rootCause": "Unknown error - needs manual investigation"
+        },
+        {
           "file": "src/ch05-00-control-flow-tdd.md",
           "example_number": 17,
           "line_number": 388,
@@ -691,59 +807,50 @@
           "error": "✗ Compilation failed: Compilation failed:\nerror[E0433]: failed to resolve: use of unresolved module or unlinked crate `polars`\n --> /tmp/.tmpGH6hUW/main.rs:1:23\n  |\n1 | fn main () { let df = polars :: prelude :: CsvReader :: from_path (\"customers.csv\") . expect (\"Failed to open CSV file\") . finish () . ex...\n  |                       ^^^^^^ use of unresolved module or unlinked crate `polars`\n  |\n  = help: you might be missing a crate named `polars`\n\nwarning: unnecessary braces around block return value\n --> /tmp/.tmpGH6hUW/main.rs:1:204\n  |\n1 | ... { { { let category = match row . get (\"total_purchases\") . cloned () . unwrap_or_else (|| panic ! (\"Key not found\")) { v if v > 10000 => \"Platinum\" , v if v > 5000 => \"Gold\" , v if v > 1000 => \"Silver\" , _ => \"Bronze\" , } ; println ! (\"Customer {} is {} tier\" , row . get (\"name\") . cloned () . unwrap_or_else (|| panic ! (\"Key not found\")) , category) } } } ; }\n  |       ^^                                                                                                                                                                                                                                                                                                                                                              ^^\n  |\n  = note: `#[warn(unused_braces)]` on by default\nhelp: remove these braces\n  |\n1 - fn main () { let df = polars :: prelude :: CsvReader :: from_path (\"customers.csv\") . expect (\"Failed to open CSV file\") . finish () . expect (\"Failed to read CSV file\") ; for row in df . iter_rows () { { { let category = match row . get (\"total_purchases\") . cloned () . unwrap_or_else (|| panic ! (\"Key not found\")) { v if v > 10000 => \"Platinum\" , v if v > 5000 => \"Gold\" , v if v > 1000 => \"Silver\" , _ => \"Bronze\" , } ; println ! (\"Customer {} is {} tier\" , row . get (\"name\") . cloned () . unwrap_or_else (|| panic ! (\"Key not found\")) , category) } } } ; }\n1 + fn main () { let df = polars :: prelude :: CsvReader :: from_path (\"customers.csv\") . expect (\"Failed to open CSV file\") . finish () . expect (\"Failed to read CSV file\") ; for row in df . iter_rows () { { let category = match row . get (\"total_purchases\") . cloned () . unwrap_or_else (|| panic ! (\"Key not found\")) { v if v > 10000 => \"Platinum\" , v if v > 5000 => \"Gold\" , v if v > 1000 => \"Silver\" , _ => \"Bronze\" , } ; println ! (\"Customer {} is {} tier\" , row . get (\"name\") . cloned () . unwrap_or_else (|| panic ! (\"Key not found\")) , category) } } ; }\n  |\n\nerror: aborting due to 1 previous error; 1 warning emitted\n\nFor more information about this error, try `rustc --explain E0433`.\n\nError: Compilation failed:\nerror[E0433]: failed to resolve: use of unresolved module or unlinked crate `polars`\n --> /tmp/.tmpGH6hUW/main.rs:1:23\n  |\n1 | fn main () { let df = polars :: prelude :: CsvReader :: from_path (\"customers.csv\") . expect (\"Failed to open CSV file\") . finish () . ex...\n  |                       ^^^^^^ use of unresolved module or unlinked crate `polars`\n  |\n  = help: you might be missing a crate named `polars`\n\nwarning: unnecessary braces around block return value\n --> /tmp/.tmpGH6hUW/main.rs:1:204\n  |\n1 | ... { { { let category = match row . get (\"total_purchases\") . cloned () . unwrap_or_else (|| panic ! (\"Key not found\")) { v if v > 10000 => \"Platinum\" , v if v > 5000 => \"Gold\" , v if v > 1000 => \"Silver\" , _ => \"Bronze\" , } ; println ! (\"Customer {} is {} tier\" , row . get (\"name\") . cloned () . unwrap_or_else (|| panic ! (\"Key not found\")) , category) } } } ; }\n  |       ^^                                                                                                                                                                                                                                                                                                                                                              ^^\n  |\n  = note: `#[warn(unused_braces)]` on by default\nhelp: remove these braces\n  |\n1 - fn main () { let df = polars :: prelude :: CsvReader :: from_path (\"customers.csv\") . expect (\"Failed to open CSV file\") . finish () . expect (\"Failed to read CSV file\") ; for row in df . iter_rows () { { { let category = match row . get (\"total_purchases\") . cloned () . unwrap_or_else (|| panic ! (\"Key not found\")) { v if v > 10000 => \"Platinum\" , v if v > 5000 => \"Gold\" , v if v > 1000 => \"Silver\" , _ => \"Bronze\" , } ; println ! (\"Customer {} is {} tier\" , row . get (\"name\") . cloned () . unwrap_or_else (|| panic ! (\"Key not found\")) , category) } } } ; }\n1 + fn main () { let df = polars :: prelude :: CsvReader :: from_path (\"customers.csv\") . expect (\"Failed to open CSV file\") . finish () . expect (\"Failed to read CSV file\") ; for row in df . iter_rows () { { let category = match row . get (\"total_purchases\") . cloned () . unwrap_or_else (|| panic ! (\"Key not found\")) { v if v > 10000 => \"Platinum\" , v if v > 5000 => \"Gold\" , v if v > 1000 => \"Silver\" , _ => \"Bronze\" , } ; println ! (\"Customer {} is {} tier\" , row . get (\"name\") . cloned () . unwrap_or_else (|| panic ! (\"Key not found\")) , category) } } ; }\n  |\n\nerror: aborting due to 1 previous error; 1 warning emitted\n\nFor more information about this error, try `rustc --explain E0433`.\n\n",
           "errorCategory": "UNKNOWN",
           "rootCause": "Unknown error - needs manual investigation"
-=======
-          "file": "src/appendix-b-ruchy-vs-julia.md",
-          "example_number": 4,
-          "line_number": 755,
-          "code": "// frontend CLI tool (Ruchy)\nfun fetch_data(endpoint) {\n    http_get(endpoint)\n}\n\n// Processes data locally, sends to Julia server",
-          "passed": true,
-          "status": "working"
->>>>>>> d5900f26
-        }
-      ]
-    },
-    "ch01-02-hello-world": {
-      "chapter": "ch01-02-hello-world",
+        }
+      ]
+    },
+    "ch02-00-variables-types-tdd": {
+      "chapter": "ch02-00-variables-types-tdd",
       "total_examples": 8,
       "working_examples": 5,
       "failing_examples": 3,
       "examples": [
         {
-          "file": "src/ch01-02-hello-world.md",
-          "example_number": 1,
-          "line_number": 30,
-          "code": "fun main() {\n    println(\"Hello, World!\");\n}",
-          "passed": true,
-          "status": "working"
-        },
-        {
-          "file": "src/ch01-02-hello-world.md",
-          "example_number": 2,
-          "line_number": 86,
-          "code": "fun main() {\n    println(\"Hello\", \"World\", \"from\", \"Ruchy\");\n}",
-          "passed": true,
-          "status": "working"
-        },
-        {
-          "file": "src/ch01-02-hello-world.md",
-          "example_number": 3,
-          "line_number": 108,
-          "code": "fun main() {\n    let name = \"Alice\";\n\n    // Multiple arguments (comma-separated)\n    println(\"Hello,\", name);\n\n    // String concatenation with +\n    println(\"Hello, \" + name + \"!\");\n\n    // F-string interpolation (modern, clean syntax)\n    println(f\"Hello, {name}!\");\n}",
-          "passed": true,
-          "status": "working"
-        },
-        {
-          "file": "src/ch01-02-hello-world.md",
-          "example_number": 4,
-          "line_number": 145,
-          "code": "fun main() {\n    println(\"The answer is\", 42);\n    println(\"Pi is approximately\", 3.14159);\n    println(\"Is Ruchy awesome?\", true);\n}",
-          "passed": true,
-          "status": "working"
-        },
-        {
-          "file": "src/ch01-02-hello-world.md",
+          "file": "src/ch02-00-variables-types-tdd.md",
+          "example_number": 1,
+          "line_number": 32,
+          "code": "fun main() {\n    let x = 42;\n    println(x);\n}",
+          "passed": true,
+          "status": "working"
+        },
+        {
+          "file": "src/ch02-00-variables-types-tdd.md",
+          "example_number": 2,
+          "line_number": 51,
+          "code": "fun main() {\n    let name = \"Ruchy\";\n    println(name);\n}",
+          "passed": true,
+          "status": "working"
+        },
+        {
+          "file": "src/ch02-00-variables-types-tdd.md",
+          "example_number": 3,
+          "line_number": 70,
+          "code": "fun main() {\n    let x = 10;\n    let y = 20;\n    let sum = x + y;\n    println(sum);\n}",
+          "passed": true,
+          "status": "working"
+        },
+        {
+          "file": "src/ch02-00-variables-types-tdd.md",
+          "example_number": 4,
+          "line_number": 91,
+          "code": "fun main() {\n    let pi = 3.14159;\n    let radius = 5.0;\n    let area = pi * radius * radius;\n    println(area);\n}",
+          "passed": true,
+          "status": "working"
+        },
+        {
+          "file": "src/ch02-00-variables-types-tdd.md",
           "example_number": 5,
-<<<<<<< HEAD
           "line_number": 136,
           "code": "fun main() {\n    let outer = 100;\n    // outer is accessible here\n    println(outer);\n}\n// outer is NOT accessible here",
           "passed": false,
@@ -751,17 +858,10 @@
           "error": "✗ Compilation failed: Failed to parse Ruchy source\nError: Failed to parse Ruchy source\n\nCaused by:\n    Unexpected end of input - expected expression\n",
           "errorCategory": "UNKNOWN",
           "rootCause": "Unknown error - needs manual investigation"
-=======
-          "line_number": 170,
-          "code": "// ❌ This won't work - intentional error example\n// println(Hello, World!);\n//\n\n// Always use quotes for literal text.\n\nfun main() {\n    // ✅ Correct way:\n    println(\"Hello, World!\");\n}",
-          "passed": true,
-          "status": "working"
->>>>>>> d5900f26
-        },
-        {
-          "file": "src/ch01-02-hello-world.md",
+        },
+        {
+          "file": "src/ch02-00-variables-types-tdd.md",
           "example_number": 6,
-<<<<<<< HEAD
           "line_number": 163,
           "code": "fun main() {\n    let value1 = 10;\n    let value2 = 20;\n    let result = value1 + value2;\n    println(result);  // Output: 30\n}",
           "passed": false,
@@ -769,17 +869,10 @@
           "error": "✗ Compilation failed: Failed to parse Ruchy source\nError: Failed to parse Ruchy source\n\nCaused by:\n    Expected RightBrace, found Let\n",
           "errorCategory": "UNKNOWN",
           "rootCause": "Unknown error - needs manual investigation"
-=======
-          "line_number": 190,
-          "code": "// ❌ Quotes don't match - intentional error example\n// println(\"Hello, World!');\n//\n\n// Use either \"...\" or '...' but be consistent.\n\nfun main() {\n    // ✅ Correct way:\n    println(\"Hello, World!\");\n}",
-          "passed": true,
-          "status": "working"
->>>>>>> d5900f26
-        },
-        {
-          "file": "src/ch01-02-hello-world.md",
+        },
+        {
+          "file": "src/ch02-00-variables-types-tdd.md",
           "example_number": 7,
-<<<<<<< HEAD
           "line_number": 173,
           "code": "fun main() {\n    let initial_value = 100;\n    let factor = 2;\n    let adjustment = 50;\n    let divisor = 3;\n    \n    let step1 = initial_value * factor;\n    let step2 = step1 + adjustment;\n    let final_result = step2 / divisor;\n    \n    println(final_result);  // Output: 83\n}",
           "passed": false,
@@ -787,41 +880,26 @@
           "error": "✗ Compilation failed: Failed to parse Ruchy source\nError: Failed to parse Ruchy source\n\nCaused by:\n    Expected RightBrace, found Let\n",
           "errorCategory": "UNKNOWN",
           "rootCause": "Unknown error - needs manual investigation"
-=======
-          "line_number": 210,
-          "code": "// ❌ Wrong capitalization - intentional error example\n// PrintLn(\"Hello, World!\");\n//\n\n\nfun main() {\n    // ✅ Correct way:\n    println(\"Hello, World!\");\n}",
-          "passed": true,
-          "status": "working"
->>>>>>> d5900f26
-        },
-        {
-          "file": "src/ch01-02-hello-world.md",
+        },
+        {
+          "file": "src/ch02-00-variables-types-tdd.md",
           "example_number": 8,
-          "line_number": 236,
-          "code": "fun main() {\n    println(\"Hello, World!\");\n}",
-          "passed": true,
-          "status": "working"
-        }
-      ]
-    },
-<<<<<<< HEAD
+          "line_number": 189,
+          "code": "// Error: ✗ Compilation failed: Compilation failed:\nlet PI = 3.14159;\nlet GRAVITY = 9.81;",
+          "passed": true,
+          "status": "working"
+        }
+      ]
+    },
     "ch19-00-structs-oop": {
       "chapter": "ch19-00-structs-oop",
       "total_examples": 9,
       "working_examples": 0,
       "failing_examples": 9,
-=======
-    "ch16-00-testing-quality-assurance": {
-      "chapter": "ch16-00-testing-quality-assurance",
-      "total_examples": 7,
-      "working_examples": 7,
-      "failing_examples": 0,
->>>>>>> d5900f26
-      "examples": [
-        {
-          "file": "src/ch16-00-testing-quality-assurance.md",
-          "example_number": 1,
-<<<<<<< HEAD
+      "examples": [
+        {
+          "file": "src/ch19-00-structs-oop.md",
+          "example_number": 1,
           "line_number": 17,
           "code": "struct Point {\n    x: i32,\n    y: i32\n}\n\n// Create an instance\nlet p = Point { x: 10, y: 20 }\nprintln(p.x)  // 10\nprintln(p.y)  // 20",
           "passed": false,
@@ -829,17 +907,10 @@
           "error": "✗ Compilation failed: Failed to parse Ruchy source\nError: Failed to parse Ruchy source\n\nCaused by:\n    Unexpected end of input - expected expression\n",
           "errorCategory": "UNKNOWN",
           "rootCause": "Unknown error - needs manual investigation"
-=======
-          "line_number": 23,
-          "code": "fun add_numbers(a: i32, b: i32) -> i32 {\n    a + b\n}\n\nfun main() {\n    // Basic functionality test\n    let result = add_numbers(5, 3);\n    assert_eq(result, 8, \"Addition should work correctly\");\n    \n    println(\"✅ All tests passed!\");\n}",
-          "passed": true,
-          "status": "working"
->>>>>>> d5900f26
-        },
-        {
-          "file": "src/ch16-00-testing-quality-assurance.md",
-          "example_number": 2,
-<<<<<<< HEAD
+        },
+        {
+          "file": "src/ch19-00-structs-oop.md",
+          "example_number": 2,
           "line_number": 33,
           "code": "struct Person {\n    name: String,\n    age: i32,\n    height: f64\n}\n\nlet alice = Person {\n    name: \"Alice\",\n    age: 30,\n    height: 5.6\n}\n\nprintln(alice.name)    // Alice\nprintln(alice.age)     // 30\nprintln(alice.height)  // 5.6",
           "passed": false,
@@ -847,17 +918,10 @@
           "error": "✗ Compilation failed: Failed to parse Ruchy source\nError: Failed to parse Ruchy source\n\nCaused by:\n    Unexpected end of input - expected expression\n",
           "errorCategory": "UNKNOWN",
           "rootCause": "Unknown error - needs manual investigation"
-=======
-          "line_number": 62,
-          "code": "fun factorial(n: i32) -> i32 {\n    if n <= 1 {\n        1\n    } else {\n        n * factorial(n - 1)\n    }\n}\n\nfun test_factorial_base_cases() {\n    assert_eq(factorial(0), 1, \"0! should equal 1\");\n    assert_eq(factorial(1), 1, \"1! should equal 1\");\n    println(\"✅ Base cases pass\");\n}\n\nfun test_factorial_recursive_cases() {\n    assert_eq(factorial(3), 6, \"3! should equal 6\");\n    assert_eq(factorial(4), 24, \"4! should equal 24\");\n    assert_eq(factorial(5), 120, \"5! should equal 120\");\n    println(\"✅ Recursive cases pass\");\n}\n\nfun main() {\n    test_factorial_base_cases();\n    test_factorial_recursive_cases();\n    println(\"🎉 All factorial tests passed!\");\n}",
-          "passed": true,
-          "status": "working"
->>>>>>> d5900f26
-        },
-        {
-          "file": "src/ch16-00-testing-quality-assurance.md",
-          "example_number": 3,
-<<<<<<< HEAD
+        },
+        {
+          "file": "src/ch19-00-structs-oop.md",
+          "example_number": 3,
           "line_number": 55,
           "code": "struct Counter {\n    count: i32\n}\n\nlet mut c = Counter { count: 0 }\nprintln(c.count)  // 0\n\n// Field mutation now works!\nc.count = 5\nprintln(c.count)  // 5\n\nc.count = c.count + 1\nprintln(c.count)  // 6",
           "passed": false,
@@ -865,17 +929,10 @@
           "error": "✗ Compilation failed: Failed to parse Ruchy source\nError: Failed to parse Ruchy source\n\nCaused by:\n    Unexpected end of input - expected expression\n",
           "errorCategory": "UNKNOWN",
           "rootCause": "Unknown error - needs manual investigation"
-=======
-          "line_number": 92,
-          "code": "fun safe_divide(a: i32, b: i32) -> i32 {\n    if b == 0 {\n        println(\"Error: Division by zero\");\n        return 0;\n    }\n    a / b\n}\n\nfun test_division_normal_cases() {\n    assert_eq(safe_divide(10, 2), 5, \"Normal division should work\");\n    assert_eq(safe_divide(15, 3), 5, \"Another normal case\");\n    println(\"✅ Normal division tests pass\");\n}\n\nfun test_division_error_cases() {\n    // Test division by zero handling\n    let result = safe_divide(10, 0);\n    assert_eq(result, 0, \"Division by zero should return 0\");\n    println(\"✅ Error handling tests pass\");\n}\n\nfun main() {\n    test_division_normal_cases();\n    test_division_error_cases();\n    println(\"🎉 All division tests passed!\");\n}",
-          "passed": true,
-          "status": "working"
->>>>>>> d5900f26
-        },
-        {
-          "file": "src/ch16-00-testing-quality-assurance.md",
-          "example_number": 4,
-<<<<<<< HEAD
+        },
+        {
+          "file": "src/ch19-00-structs-oop.md",
+          "example_number": 4,
           "line_number": 79,
           "code": "struct Node {\n    value: i32,\n    next: Option<Node>\n}\n\n// Leaf node\nlet leaf = Node {\n    value: 3,\n    next: None\n}\n\n// Node with a child\nlet parent = Node {\n    value: 1,\n    next: Some(leaf)\n}\n\nprintln(parent.value)  // 1",
           "passed": false,
@@ -894,25 +951,10 @@
           "error": "✗ Compilation failed: Failed to parse Ruchy source\nError: Failed to parse Ruchy source\n\nCaused by:\n    Unexpected end of input - expected expression\n",
           "errorCategory": "UNKNOWN",
           "rootCause": "Unknown error - needs manual investigation"
-=======
-          "line_number": 122,
-          "code": "fun absolute_value(x: i32) -> i32 {\n    if x < 0 {\n        -x\n    } else {\n        x\n    }\n}\n\nfun test_absolute_value_properties() {\n    // Property: abs(x) >= 0 for all x\n    let test_values = [5, -3, 0, 100, -50];\n    let mut i = 0;\n    \n    while i < 5 {\n        let x = test_values[i];\n        let abs_x = absolute_value(x);\n        \n        // Property 1: Result is always non-negative\n        assert(abs_x >= 0, \"Absolute value must be non-negative\");\n        \n        // Property 2: abs(abs(x)) == abs(x) (idempotent)\n        assert_eq(absolute_value(abs_x), abs_x, \"Absolute value should be idempotent\");\n        \n        i = i + 1;\n    }\n    \n    println(\"✅ Property tests pass\");\n}\n\nfun main() {\n    test_absolute_value_properties();\n    println(\"🎉 All property tests passed!\");\n}",
-          "passed": true,
-          "status": "working"
-        },
-        {
-          "file": "src/ch16-00-testing-quality-assurance.md",
-          "example_number": 5,
-          "line_number": 244,
-          "code": "// File: calculator_test.ruchy\n\n// Implementation functions being tested\nfun add(a: i32, b: i32) -> i32 {\n    a + b\n}\n\nfun multiply(a: i32, b: i32) -> i32 {\n    a * b\n}\n\n// Test functions\nfun test_addition() {\n    assert_eq(add(2, 3), 5, \"Basic addition\");\n    assert_eq(add(-1, 1), 0, \"Adding negative numbers\");\n    assert_eq(add(0, 0), 0, \"Adding zeros\");\n    println(\"✅ Addition tests pass\");\n}\n\nfun test_multiplication() {\n    assert_eq(multiply(3, 4), 12, \"Basic multiplication\");\n    assert_eq(multiply(-2, 3), -6, \"Negative multiplication\");\n    assert_eq(multiply(0, 100), 0, \"Multiply by zero\");\n    println(\"✅ Multiplication tests pass\");\n}\n\nfun run_all_tests() {\n    test_addition();\n    test_multiplication();\n    println(\"🎉 Calculator test suite complete!\");\n}\n\nfun main() {\n    run_all_tests();\n}",
-          "passed": true,
-          "status": "working"
->>>>>>> d5900f26
-        },
-        {
-          "file": "src/ch16-00-testing-quality-assurance.md",
+        },
+        {
+          "file": "src/ch19-00-structs-oop.md",
           "example_number": 6,
-<<<<<<< HEAD
           "line_number": 135,
           "code": "struct Settings {\n    theme: String = \"dark\",\n    font_size: i32 = 14,\n    auto_save: bool = true\n}\n\n// Use all defaults\nlet default_settings = Settings {}\nprintln(default_settings.theme)      // dark\nprintln(default_settings.font_size)  // 14\n\n// Override specific fields\nlet custom = Settings {\n    font_size: 16\n}\nprintln(custom.font_size)  // 16\nprintln(custom.theme)      // dark (default)",
           "passed": false,
@@ -953,155 +995,50 @@
           "error": "✗ Compilation failed: Compilation failed:\nerror[E0425]: cannot find value `point` in this scope\n --> /tmp/.tmpiXDJpZ/main.rs:1:33\n  |\n1 | fn main () { let result = match point { Point { x : 0 , y : 0 } => println ! (\"Origin\") , Point { x : 0 , y } => println ! (\"On Y axis\") ...\n  |                                 ^^^^^ not found in this scope\n\nerror[E0422]: cannot find struct, variant or union type `Point` in this scope\n --> /tmp/.tmpiXDJpZ/main.rs:1:41\n  |\n1 | fn main () { let result = match point { Point { x : 0 , y : 0 } => println ! (\"Origin\") , Point { x : 0 , y } => println ! (\"On Y axis\") ...\n  |                                         ^^^^^ not found in this scope\n\nerror[E0422]: cannot find struct, variant or union type `Point` in this scope\n --> /tmp/.tmpiXDJpZ/main.rs:1:91\n  |\n1 | fn main () { let result = match point { Point { x : 0 , y : 0 } => println ! (\"Origin\") , Point { x : 0 , y } => println ! (\"On Y axis\") ...\n  |                                                                                           ^^^^^ not found in this scope\n\nerror[E0422]: cannot find struct, variant or union type `Point` in this scope\n --> /tmp/.tmpiXDJpZ/main.rs:1:140\n  |\n1 | ... , Point { x : 0 , y } => println ! (\"On Y axis\") , Point { x , y : 0 } => println ! (\"On X axis\") , Point { x , y } => println ! (\"Ge...\n  |                                                        ^^^^^ not found in this scope\n\nerror[E0422]: cannot find struct, variant or union type `Point` in this scope\n --> /tmp/.tmpiXDJpZ/main.rs:1:189\n  |\n1 | ... , Point { x , y : 0 } => println ! (\"On X axis\") , Point { x , y } => println ! (\"General point\") , } ; if std :: any :: type_name_of...\n  |                                                        ^^^^^ not found in this scope\n\nerror: aborting due to 5 previous errors\n\nSome errors have detailed explanations: E0422, E0425.\nFor more information about an error, try `rustc --explain E0422`.\n\nError: Compilation failed:\nerror[E0425]: cannot find value `point` in this scope\n --> /tmp/.tmpiXDJpZ/main.rs:1:33\n  |\n1 | fn main () { let result = match point { Point { x : 0 , y : 0 } => println ! (\"Origin\") , Point { x : 0 , y } => println ! (\"On Y axis\") ...\n  |                                 ^^^^^ not found in this scope\n\nerror[E0422]: cannot find struct, variant or union type `Point` in this scope\n --> /tmp/.tmpiXDJpZ/main.rs:1:41\n  |\n1 | fn main () { let result = match point { Point { x : 0 , y : 0 } => println ! (\"Origin\") , Point { x : 0 , y } => println ! (\"On Y axis\") ...\n  |                                         ^^^^^ not found in this scope\n\nerror[E0422]: cannot find struct, variant or union type `Point` in this scope\n --> /tmp/.tmpiXDJpZ/main.rs:1:91\n  |\n1 | fn main () { let result = match point { Point { x : 0 , y : 0 } => println ! (\"Origin\") , Point { x : 0 , y } => println ! (\"On Y axis\") ...\n  |                                                                                           ^^^^^ not found in this scope\n\nerror[E0422]: cannot find struct, variant or union type `Point` in this scope\n --> /tmp/.tmpiXDJpZ/main.rs:1:140\n  |\n1 | ... , Point { x : 0 , y } => println ! (\"On Y axis\") , Point { x , y : 0 } => println ! (\"On X axis\") , Point { x , y } => println ! (\"Ge...\n  |                                                        ^^^^^ not found in this scope\n\nerror[E0422]: cannot find struct, variant or union type `Point` in this scope\n --> /tmp/.tmpiXDJpZ/main.rs:1:189\n  |\n1 | ... , Point { x , y : 0 } => println ! (\"On X axis\") , Point { x , y } => println ! (\"General point\") , } ; if std :: any :: type_name_of...\n  |                                                        ^^^^^ not found in this scope\n\nerror: aborting due to 5 previous errors\n\nSome errors have detailed explanations: E0422, E0425.\nFor more information about an error, try `rustc --explain E0422`.\n\n",
           "errorCategory": "UNKNOWN",
           "rootCause": "Unknown error - needs manual investigation"
-=======
-          "line_number": 283,
-          "code": "fun fibonacci(n: i32) -> i32 {\n    if n <= 1 {\n        n\n    } else {\n        fibonacci(n - 1) + fibonacci(n - 2)\n    }\n}\n\nfun test_fibonacci_performance() {\n    // Test reasonable performance expectations\n    let start_time = get_time_ms(); // Placeholder - actual timing would need stdlib\n    let result = fibonacci(20);\n    let end_time = get_time_ms();\n    \n    assert_eq(result, 6765, \"Fibonacci(20) should equal 6765\");\n    \n    // Performance assertion (conceptual)\n    let duration = end_time - start_time;\n    assert(duration < 1000, \"Fibonacci(20) should complete within 1 second\");\n    \n    println(\"✅ Performance test passes\");\n}\n\nfun main() {\n    test_fibonacci_performance();\n}",
-          "passed": true,
-          "status": "working"
-        },
-        {
-          "file": "src/ch16-00-testing-quality-assurance.md",
-          "example_number": 8,
-          "line_number": 403,
-          "code": "fun gcd(a: i32, b: i32) -> i32 {\n    if b == 0 {\n        a\n    } else {\n        gcd(b, a % b)\n    }\n}\n\n// Property: gcd(a, b) divides both a and b\nfun test_gcd_properties() {\n    let a = 48;\n    let b = 18;\n    let result = gcd(a, b);\n    \n    // Property verification\n    assert_eq(a % result, 0, \"GCD should divide first number\");\n    assert_eq(b % result, 0, \"GCD should divide second number\");\n    assert_eq(result, 6, \"GCD(48, 18) should equal 6\");\n    \n    println(\"✅ GCD properties verified\");\n}\n\nfun main() {\n    test_gcd_properties();\n}",
-          "passed": true,
-          "status": "working"
-        }
-      ]
-    },
-    "ch21-00-professional-tooling-tdd": {
-      "chapter": "ch21-00-professional-tooling-tdd",
-      "total_examples": 1,
-      "working_examples": 1,
-      "failing_examples": 0,
-      "examples": [
-        {
-          "file": "src/ch21-00-professional-tooling-tdd.md",
-          "example_number": 1,
-          "line_number": 24,
-          "code": "// test/tooling/simple_test.ruchy - ✓ VERIFIED WORKING\nfun add(a: i32, b: i32) -> i32 {\n    a + b\n}",
-          "passed": true,
-          "status": "working"
-        }
-      ]
-    },
-    "ch02-00-variables-types-tdd": {
-      "chapter": "ch02-00-variables-types-tdd",
-      "total_examples": 7,
-      "working_examples": 7,
-      "failing_examples": 0,
-      "examples": [
-        {
-          "file": "src/ch02-00-variables-types-tdd.md",
-          "example_number": 1,
-          "line_number": 32,
-          "code": "fun main() {\n    let x = 42;\n    println(x);\n}",
-          "passed": true,
-          "status": "working"
-        },
-        {
-          "file": "src/ch02-00-variables-types-tdd.md",
-          "example_number": 2,
-          "line_number": 51,
-          "code": "fun main() {\n    let name = \"Ruchy\";\n    println(name);\n}",
-          "passed": true,
-          "status": "working"
-        },
-        {
-          "file": "src/ch02-00-variables-types-tdd.md",
-          "example_number": 3,
-          "line_number": 70,
-          "code": "fun main() {\n    let x = 10;\n    let y = 20;\n    let sum = x + y;\n    println(sum);\n}",
-          "passed": true,
-          "status": "working"
-        },
-        {
-          "file": "src/ch02-00-variables-types-tdd.md",
-          "example_number": 4,
-          "line_number": 91,
-          "code": "fun main() {\n    let pi = 3.14159;\n    let radius = 5.0;\n    let area = pi * radius * radius;\n    println(area);\n}",
-          "passed": true,
-          "status": "working"
-        },
-        {
-          "file": "src/ch02-00-variables-types-tdd.md",
-          "example_number": 5,
-          "line_number": 136,
-          "code": "fun main() {\n    let outer = 100;\n    // outer is accessible here\n    println(outer);\n}\n// outer is NOT accessible here",
-          "passed": true,
-          "status": "working"
-        },
-        {
-          "file": "src/ch02-00-variables-types-tdd.md",
-          "example_number": 6,
-          "line_number": 163,
-          "code": "fun main() {\n    let value1 = 10;\n    let value2 = 20;\n    let result = value1 + value2;\n    println(result);  // Output: 30\n}",
-          "passed": true,
-          "status": "working"
-        },
-        {
-          "file": "src/ch02-00-variables-types-tdd.md",
-          "example_number": 7,
-          "line_number": 173,
-          "code": "fun main() {\n    let initial_value = 100;\n    let factor = 2;\n    let adjustment = 50;\n    let divisor = 3;\n    \n    let step1 = initial_value * factor;\n    let step2 = step1 + adjustment;\n    let final_result = step2 / divisor;\n    \n    println(final_result);  // Output: 83\n}",
-          "passed": true,
-          "status": "working"
->>>>>>> d5900f26
-        }
-      ]
-    },
-    "ch17-00-error-handling-robustness": {
-      "chapter": "ch17-00-error-handling-robustness",
+        }
+      ]
+    },
+    "ch04-00-practical-patterns-tdd": {
+      "chapter": "ch04-00-practical-patterns-tdd",
       "total_examples": 10,
-<<<<<<< HEAD
       "working_examples": 6,
       "failing_examples": 4,
-=======
-      "working_examples": 10,
-      "failing_examples": 0,
->>>>>>> d5900f26
-      "examples": [
-        {
-          "file": "src/ch17-00-error-handling-robustness.md",
-          "example_number": 1,
-          "line_number": 45,
-          "code": "fun safe_divide(a: i32, b: i32) -> i32 {\n    if b == 0 {\n        println(\"Error: Division by zero attempted\");\n        return 0; // Safe default\n    }\n    a / b\n}\n\nfun main() {\n    let result1 = safe_divide(10, 2);   // Normal case\n    let result2 = safe_divide(10, 0);   // Error case\n    \n    println(\"10 / 2 = {}\", result1);   // Output: 5\n    println(\"10 / 0 = {}\", result2);   // Output: 0 (safe)\n}",
-          "passed": true,
-          "status": "working"
-        },
-        {
-          "file": "src/ch17-00-error-handling-robustness.md",
-          "example_number": 2,
-<<<<<<< HEAD
+      "examples": [
+        {
+          "file": "src/ch04-00-practical-patterns-tdd.md",
+          "example_number": 1,
+          "line_number": 9,
+          "code": "// Calculator with validation and error handling\nfun safe_calculate(operation: &str, a: i32, b: i32) -> i32 {\n    if operation == \"add\" {\n        a + b\n    } else if operation == \"subtract\" {\n        a - b\n    } else if operation == \"multiply\" {\n        a * b\n    } else if operation == \"divide\" {\n        if b == 0 {\n            println(\"Error: Division by zero\");\n            0  // Safe default\n        } else {\n            a / b\n        }\n    } else {\n        println(\"Error: Unknown operation '{}'\", operation);\n        0  // Safe default\n    }\n}\n\nfun main() {\n    let result1 = safe_calculate(\"add\", 10, 5);\n    let result2 = safe_calculate(\"divide\", 12, 3);\n    let result3 = safe_calculate(\"divide\", 10, 0);\n    \n    println(\"10 + 5 = {}\", result1);\n    println(\"12 / 3 = {}\", result2);\n    println(\"10 / 0 = {}\", result3);\n}",
+          "passed": true,
+          "status": "working"
+        },
+        {
+          "file": "src/ch04-00-practical-patterns-tdd.md",
+          "example_number": 2,
           "line_number": 69,
           "code": "fun validate_user_input(name: &str, age: i32, email: &str) -> bool {\n    // Guard clause: check for empty name\n    if name.len() == 0 {\n        println(\"Error: Name cannot be empty\");\n        return false;\n    }\n    \n    // Guard clause: check age range\n    if age < 0 || age > 150 {\n        println(\"Error: Age must be between 0 and 150\");\n        return false;\n    }\n    \n    // Guard clause: basic email validation\n    if !email.contains('@') {\n        println(\"Error: Invalid email format\");\n        return false;\n    }\n    \n    // All validations passed\n    println(\"User input is valid\");\n    return true;\n}\n\nfun create_user_profile(name: &str, age: i32, email: &str) -> &str {\n    if validate_user_input(name, age, email) {\n        println(\"Creating profile for: {}\", name);\n        return \"Profile created successfully\";\n    } else {\n        return \"Profile creation failed\";\n    }\n}\n\nfun main() {\n    let result1 = create_user_profile(\"Alice\", 25, \"alice@example.com\");\n    let result2 = create_user_profile(\"\", 30, \"bob@example.com\");\n    let result3 = create_user_profile(\"Charlie\", -5, \"charlie@example.com\");\n    \n    println(\"Result 1: {}\", result1);\n    println(\"Result 2: {}\", result2); \n    println(\"Result 3: {}\", result3);\n}",
-=======
-          "line_number": 87,
-          "code": "fun validate_age(age: i32) -> i32 {\n    if age < 0 {\n        println(\"Error: Age cannot be negative. Using 0.\");\n        return 0;\n    }\n    \n    if age > 150 {\n        println(\"Error: Age seems unrealistic. Using 150.\");\n        return 150;\n    }\n    \n    age\n}\n\nfun calculate_retirement_year(current_age: i32) -> i32 {\n    let safe_age = validate_age(current_age);\n    let current_year = 2024; // Simplified\n    let retirement_age = 65;\n    \n    if safe_age >= retirement_age {\n        println(\"Already at retirement age\");\n        return current_year;\n    }\n    \n    current_year + (retirement_age - safe_age)\n}\n\nfun main() {\n    let year1 = calculate_retirement_year(30);\n    let year2 = calculate_retirement_year(-5);\n    let year3 = calculate_retirement_year(200);\n    \n    println(\"Retirement years: {}, {}, {}\", year1, year2, year3);\n}",
->>>>>>> d5900f26
-          "passed": true,
-          "status": "working"
-        },
-        {
-          "file": "src/ch17-00-error-handling-robustness.md",
-          "example_number": 3,
-          "line_number": 125,
-          "code": "fun safe_sqrt(x: f64) -> f64 {\n    if x < 0.0 {\n        println(\"Error: Cannot compute square root of negative number\");\n        return 0.0;\n    }\n    \n    // Simple approximation for square root\n    let mut guess = x / 2.0;\n    let mut i = 0;\n    \n    while i < 10 {\n        if guess * guess > x - 0.01 && guess * guess < x + 0.01 {\n            return guess;\n        }\n        guess = (guess + x / guess) / 2.0;\n        i = i + 1;\n    }\n    \n    guess\n}\n\nfun safe_factorial(n: i32) -> i64 {\n    if n < 0 {\n        println(\"Error: Factorial undefined for negative numbers\");\n        return 0;\n    }\n    \n    if n > 20 {\n        println(\"Error: Factorial too large, computing factorial(20)\");\n        return safe_factorial(20);\n    }\n    \n    if n <= 1 {\n        return 1;\n    }\n    \n    (n as i64) * safe_factorial(n - 1)\n}\n\nfun main() {\n    let sqrt1 = safe_sqrt(16.0);\n    let sqrt2 = safe_sqrt(-4.0);\n    \n    let fact1 = safe_factorial(5);\n    let fact2 = safe_factorial(-3);\n    let fact3 = safe_factorial(25);\n    \n    println(\"Square roots: {:.2}, {:.2}\", sqrt1, sqrt2);\n    println(\"Factorials: {}, {}, {}\", fact1, fact2, fact3);\n}",
-          "passed": true,
-          "status": "working"
-        },
-        {
-          "file": "src/ch17-00-error-handling-robustness.md",
-          "example_number": 4,
-          "line_number": 179,
-          "code": "fun safe_array_access(arr: [i32; 5], index: i32) -> i32 {\n    if index < 0 {\n        println(\"Error: Array index cannot be negative\");\n        return arr[0]; // Return first element as default\n    }\n    \n    if index >= 5 {\n        println(\"Error: Array index {} out of bounds\", index);\n        return arr[4]; // Return last element as default\n    }\n    \n    arr[index]\n}\n\nfun find_maximum_safe(numbers: [i32; 5]) -> i32 {\n    let mut max = numbers[0];\n    let mut i = 1;\n    \n    while i < 5 {\n        if numbers[i] > max {\n            max = numbers[i];\n        }\n        i = i + 1;\n    }\n    \n    max\n}\n\nfun main() {\n    let data = [10, 25, 5, 30, 15];\n    \n    let val1 = safe_array_access(data, 2);\n    let val2 = safe_array_access(data, -1);\n    let val3 = safe_array_access(data, 10);\n    \n    let maximum = find_maximum_safe(data);\n    \n    println(\"Values: {}, {}, {}\", val1, val2, val3);\n    println(\"Maximum: {}\", maximum);\n}",
-          "passed": true,
-          "status": "working"
-        },
-        {
-          "file": "src/ch17-00-error-handling-robustness.md",
+          "passed": true,
+          "status": "working"
+        },
+        {
+          "file": "src/ch04-00-practical-patterns-tdd.md",
+          "example_number": 3,
+          "line_number": 116,
+          "code": "fun process_score(raw_score: i32, max_score: i32) -> f64 {\n    // Step 1: Validate inputs\n    if max_score <= 0 {\n        println(\"Error: Max score must be positive\");\n        return 0.0;\n    }\n    \n    if raw_score < 0 {\n        println(\"Warning: Negative score adjusted to 0\");\n        return 0.0;\n    }\n    \n    if raw_score > max_score {\n        println(\"Warning: Score exceeds maximum, capping at {}\", max_score);\n        return 100.0;\n    }\n    \n    // Step 2: Calculate percentage\n    let percentage = (raw_score as f64) / (max_score as f64) * 100.0;\n    \n    // Step 3: Round to reasonable precision\n    let rounded = (percentage * 10.0).round() / 10.0;\n    \n    // Step 4: Return result\n    rounded\n}\n\nfun grade_assignment(student: &str, raw_score: i32, max_score: i32) -> &str {\n    let percentage = process_score(raw_score, max_score);\n    \n    println(\"Student: {}\", student);\n    println(\"Score: {}/{} ({:.1}%)\", raw_score, max_score, percentage);\n    \n    // Letter grade assignment\n    if percentage >= 90.0 {\n        return \"A\";\n    } else if percentage >= 80.0 {\n        return \"B\";\n    } else if percentage >= 70.0 {\n        return \"C\";\n    } else if percentage >= 60.0 {\n        return \"D\";\n    } else {\n        return \"F\";\n    }\n}\n\nfun main() {\n    let grade1 = grade_assignment(\"Alice\", 95, 100);\n    let grade2 = grade_assignment(\"Bob\", 42, 50);\n    let grade3 = grade_assignment(\"Charlie\", 150, 100);\n    \n    println(\"Grades: {}, {}, {}\", grade1, grade2, grade3);\n}",
+          "passed": true,
+          "status": "working"
+        },
+        {
+          "file": "src/ch04-00-practical-patterns-tdd.md",
+          "example_number": 4,
+          "line_number": 175,
+          "code": "fun get_setting(setting_name: &str, default_value: i32) -> i32 {\n    // Simulate configuration lookup\n    if setting_name == \"timeout\" {\n        return 30;\n    } else if setting_name == \"max_retries\" {\n        return 3;\n    } else if setting_name == \"buffer_size\" {\n        return 1024;\n    } else {\n        println(\"Warning: Unknown setting '{}', using default {}\", setting_name, default_value);\n        return default_value;\n    }\n}\n\nfun initialize_system() -> bool {\n    println(\"Initializing system...\");\n    \n    // Get settings with defaults\n    let timeout = get_setting(\"timeout\", 15);\n    let retries = get_setting(\"max_retries\", 1);\n    let buffer = get_setting(\"buffer_size\", 512);\n    let unknown = get_setting(\"cache_size\", 256);\n    \n    // Display configuration\n    println(\"Configuration:\");\n    println(\"  Timeout: {} seconds\", timeout);\n    println(\"  Max retries: {}\", retries);\n    println(\"  Buffer size: {} bytes\", buffer);\n    println(\"  Cache size: {} MB\", unknown);\n    \n    // Validate critical settings\n    if timeout <= 0 {\n        println(\"Error: Timeout must be positive\");\n        return false;\n    }\n    \n    if retries < 0 {\n        println(\"Error: Retries cannot be negative\");\n        return false;\n    }\n    \n    println(\"✅ System initialized successfully\");\n    return true;\n}\n\nfun main() {\n    let success = initialize_system();\n    \n    if success {\n        println(\"System is ready for operation\");\n    } else {\n        println(\"System initialization failed\");\n    }\n}",
+          "passed": true,
+          "status": "working"
+        },
+        {
+          "file": "src/ch04-00-practical-patterns-tdd.md",
           "example_number": 5,
-<<<<<<< HEAD
           "line_number": 236,
           "code": "fun calculate_total(prices: [i32; 5]) -> i32 {\n    let mut total = 0;  // Accumulator starts at zero\n    let mut i = 0;\n    \n    while i < 5 {\n        total = total + prices[i];  // Accumulate each value\n        i = i + 1;\n    }\n    \n    total  // Return accumulated result\n}\n\nfun find_maximum(numbers: [i32; 5]) -> i32 {\n    let mut max_value = numbers[0];  // Accumulator starts with first value\n    let mut i = 1;\n    \n    while i < 5 {\n        if numbers[i] > max_value {\n            max_value = numbers[i];  // Update accumulator if better value found\n        }\n        i = i + 1;\n    }\n    \n    max_value  // Return best value found\n}\n\nfun count_positives(numbers: [i32; 5]) -> i32 {\n    let mut count = 0;  // Counter accumulator\n    let mut i = 0;\n    \n    while i < 5 {\n        if numbers[i] > 0 {\n            count = count + 1;  // Increment counter for matches\n        }\n        i = i + 1;\n    }\n    \n    count  // Return count\n}\n\nfun main() {\n    let prices = [10, 25, 5, 15, 8];\n    let numbers = [-3, 7, -1, 12, 0];\n    \n    let total = calculate_total(prices);\n    let maximum = find_maximum(prices);\n    let positive_count = count_positives(numbers);\n    \n    println(\"Total: {}\", total);\n    println(\"Maximum: {}\", maximum);\n    println(\"Positive numbers: {}\", positive_count);\n}",
           "passed": false,
@@ -1109,17 +1046,10 @@
           "error": "✗ Compilation failed: Failed to parse Ruchy source\nError: Failed to parse Ruchy source\n\nCaused by:\n    Expected RightBrace, found Let\n",
           "errorCategory": "UNKNOWN",
           "rootCause": "Unknown error - needs manual investigation"
-=======
-          "line_number": 225,
-          "code": "fun unreliable_operation(attempt: i32) -> bool {\n    // Simulate an operation that fails sometimes\n    if attempt < 3 {\n        println(\"Operation failed on attempt {}\", attempt);\n        return false;\n    }\n    println(\"Operation succeeded on attempt {}\", attempt);\n    return true;\n}\n\nfun retry_with_limit(max_attempts: i32) -> bool {\n    let mut attempt = 1;\n    \n    while attempt <= max_attempts {\n        println(\"Attempting operation (try {})\", attempt);\n        \n        if unreliable_operation(attempt) {\n            return true;\n        }\n        \n        attempt = attempt + 1;\n    }\n    \n    println(\"Error: Operation failed after {} attempts\", max_attempts);\n    return false;\n}\n\nfun main() {\n    let success = retry_with_limit(5);\n    \n    if success {\n        println(\"✅ Operation completed successfully\");\n    } else {\n        println(\"❌ Operation failed after all retries\");\n    }\n}",
-          "passed": true,
-          "status": "working"
->>>>>>> d5900f26
-        },
-        {
-          "file": "src/ch17-00-error-handling-robustness.md",
+        },
+        {
+          "file": "src/ch04-00-practical-patterns-tdd.md",
           "example_number": 6,
-<<<<<<< HEAD
           "line_number": 293,
           "code": "fun process_order_state(current_state: &str, action: &str) -> &str {\n    if current_state == \"pending\" {\n        if action == \"pay\" {\n            println(\"Payment received, order confirmed\");\n            return \"confirmed\";\n        } else if action == \"cancel\" {\n            println(\"Order cancelled\");\n            return \"cancelled\";\n        } else {\n            println(\"Invalid action '{}' for pending order\", action);\n            return current_state;\n        }\n    } else if current_state == \"confirmed\" {\n        if action == \"ship\" {\n            println(\"Order shipped\");\n            return \"shipped\";\n        } else if action == \"cancel\" {\n            println(\"Confirmed order cancelled, refund processed\");\n            return \"cancelled\";\n        } else {\n            println(\"Invalid action '{}' for confirmed order\", action);\n            return current_state;\n        }\n    } else if current_state == \"shipped\" {\n        if action == \"deliver\" {\n            println(\"Order delivered\");\n            return \"delivered\";\n        } else {\n            println(\"Cannot modify shipped order\");\n            return current_state;\n        }\n    } else if current_state == \"delivered\" {\n        println(\"Order already completed\");\n        return current_state;\n    } else if current_state == \"cancelled\" {\n        println(\"Order was cancelled\");\n        return current_state;\n    } else {\n        println(\"Unknown order state: {}\", current_state);\n        return \"error\";\n    }\n}\n\nfun track_order() -> &str {\n    let mut state = \"pending\";\n    \n    println(\"Order tracking simulation:\");\n    println(\"Initial state: {}\", state);\n    \n    // Process sequence of actions\n    state = process_order_state(state, \"pay\");\n    println(\"Current state: {}\", state);\n    \n    state = process_order_state(state, \"ship\");\n    println(\"Current state: {}\", state);\n    \n    state = process_order_state(state, \"deliver\");\n    println(\"Current state: {}\", state);\n    \n    state\n}\n\nfun main() {\n    let final_state = track_order();\n    println(\"Final order state: {}\", final_state);\n}",
           "passed": false,
@@ -1127,38 +1057,26 @@
           "error": "✗ Compilation failed: Compilation failed:\nerror[E0106]: missing lifetime specifier\n --> /tmp/.tmpmoB5dK/main.rs:1:1228\n  |\n1 | ... return \"error\" } } } } } } fn track_order () -> & str { let mut state = \"pending\" ; println ! (\"Order tracking simulation:\") ; printl...\n  |                                                     ^ expected named lifetime parameter\n  |\n  = help: this function's return type contains a borrowed value, but there is no value for it to be borrowed from\nhelp: consider using the `'static` lifetime, but this is uncommon unless you're returning a borrowed value from a `const` or a `static`\n  |\n1 | fn process_order_state < 'a > (current_state : & 'a str , action : & 'a str) -> & 'a str { if current_state == \"pending\" { if action == \"pay\" { println ! (\"Payment received, order confirmed\") ; return \"confirmed\" } else { if action == \"cancel\" { println ! (\"Order cancelled\") ; return \"cancelled\" } else { println ! (\"Invalid action '{}' for pending order\" , action) ; return current_state } } } else { if current_state == \"confirmed\" { if action == \"ship\" { println ! (\"Order shipped\") ; return \"shipped\" } else { if action == \"cancel\" { println ! (\"Confirmed order cancelled, refund processed\") ; return \"cancelled\" } else { println ! (\"Invalid action '{}' for confirmed order\" , action) ; return current_state } } } else { if current_state == \"shipped\" { if action == \"deliver\" { println ! (\"Order delivered\") ; return \"delivered\" } else { println ! (\"Cannot modify shipped order\") ; return current_state } } else { if current_state == \"delivered\" { println ! (\"Order already completed\") ; return current_state } else { if current_state == \"cancelled\" { println ! (\"Order was cancelled\") ; return current_state } else { println ! (\"Unknown order state: {}\" , current_state) ; return \"error\" } } } } } } fn track_order () -> &'static  str { let mut state = \"pending\" ; println ! (\"Order tracking simulation:\") ; println ! (\"Initial state: {}\" , state) ; state = process_order_state (state , \"pay\") ; println ! (\"Current state: {}\" , state) ; state = process_order_state (state , \"ship\") ; println ! (\"Current state: {}\" , state) ; state = process_order_state (state , \"deliver\") ; println ! (\"Current state: {}\" , state) ; state } fn main () { { let final_state = track_order () ; println ! (\"Final order state: {}\" , final_state) } }\n  |                                                                                                                                                                                                                                                                                                                                                                                                                                                                                                                                                                                                                                                                                                                                                                                                                                                                                                                                                                                                                                                                                                                                                                                                                                                                             +++++++\nhelp: instead, you are more likely to want to return an owned value\n  |\n1 - fn process_order_state < 'a > (current_state : & 'a str , action : & 'a str) -> & 'a str { if current_state == \"pending\" { if action == \"pay\" { println ! (\"Payment received, order confirmed\") ; return \"confirmed\" } else { if action == \"cancel\" { println ! (\"Order cancelled\") ; return \"cancelled\" } else { println ! (\"Invalid action '{}' for pending order\" , action) ; return current_state } } } else { if current_state == \"confirmed\" { if action == \"ship\" { println ! (\"Order shipped\") ; return \"shipped\" } else { if action == \"cancel\" { println ! (\"Confirmed order cancelled, refund processed\") ; return \"cancelled\" } else { println ! (\"Invalid action '{}' for confirmed order\" , action) ; return current_state } } } else { if current_state == \"shipped\" { if action == \"deliver\" { println ! (\"Order delivered\") ; return \"delivered\" } else { println ! (\"Cannot modify shipped order\") ; return current_state } } else { if current_state == \"delivered\" { println ! (\"Order already completed\") ; return current_state } else { if current_state == \"cancelled\" { println ! (\"Order was cancelled\") ; return current_state } else { println ! (\"Unknown order state: {}\" , current_state) ; return \"error\" } } } } } } fn track_order () -> & str { let mut state = \"pending\" ; println ! (\"Order tracking simulation:\") ; println ! (\"Initial state: {}\" , state) ; state = process_order_state (state , \"pay\") ; println ! (\"Current state: {}\" , state) ; state = process_order_state (state , \"ship\") ; println ! (\"Current state: {}\" , state) ; state = process_order_state (state , \"deliver\") ; println ! (\"Current state: {}\" , state) ; state } fn main () { { let final_state = track_order () ; println ! (\"Final order state: {}\" , final_state) } }\n1 + fn process_order_state < 'a > (current_state : & 'a str , action : & 'a str) -> & 'a str { if current_state == \"pending\" { if action == \"pay\" { println ! (\"Payment received, order confirmed\") ; return \"confirmed\" } else { if action == \"cancel\" { println ! (\"Order cancelled\") ; return \"cancelled\" } else { println ! (\"Invalid action '{}' for pending order\" , action) ; return current_state } } } else { if current_state == \"confirmed\" { if action == \"ship\" { println ! (\"Order shipped\") ; return \"shipped\" } else { if action == \"cancel\" { println ! (\"Confirmed order cancelled, refund processed\") ; return \"cancelled\" } else { println ! (\"Invalid action '{}' for confirmed order\" , action) ; return current_state } } } else { if current_state == \"shipped\" { if action == \"deliver\" { println ! (\"Order delivered\") ; return \"delivered\" } else { println ! (\"Cannot modify shipped order\") ; return current_state } } else { if current_state == \"delivered\" { println ! (\"Order already completed\") ; return current_state } else { if current_state == \"cancelled\" { println ! (\"Order was cancelled\") ; return current_state } else { println ! (\"Unknown order state: {}\" , current_state) ; return \"error\" } } } } } } fn track_order () -> String { let mut state = \"pending\" ; println ! (\"Order tracking simulation:\") ; println ! (\"Initial state: {}\" , state) ; state = process_order_state (state , \"pay\") ; println ! (\"Current state: {}\" , state) ; state = process_order_state (state , \"ship\") ; println ! (\"Current state: {}\" , state) ; state = process_order_state (state , \"deliver\") ; println ! (\"Current state: {}\" , state) ; state } fn main () { { let final_state = track_order () ; println ! (\"Final order state: {}\" , final_state) } }\n  |\n\nerror: aborting due to 1 previous error\n\nFor more information about this error, try `rustc --explain E0106`.\n\nError: Compilation failed:\nerror[E0106]: missing lifetime specifier\n --> /tmp/.tmpmoB5dK/main.rs:1:1228\n  |\n1 | ... return \"error\" } } } } } } fn track_order () -> & str { let mut state = \"pending\" ; println ! (\"Order tracking simulation:\") ; printl...\n  |                                                     ^ expected named lifetime parameter\n  |\n  = help: this function's return type contains a borrowed value, but there is no value for it to be borrowed from\nhelp: consider using the `'static` lifetime, but this is uncommon unless you're returning a borrowed value from a `const` or a `static`\n  |\n1 | fn process_order_state < 'a > (current_state : & 'a str , action : & 'a str) -> & 'a str { if current_state == \"pending\" { if action == \"pay\" { println ! (\"Payment received, order confirmed\") ; return \"confirmed\" } else { if action == \"cancel\" { println ! (\"Order cancelled\") ; return \"cancelled\" } else { println ! (\"Invalid action '{}' for pending order\" , action) ; return current_state } } } else { if current_state == \"confirmed\" { if action == \"ship\" { println ! (\"Order shipped\") ; return \"shipped\" } else { if action == \"cancel\" { println ! (\"Confirmed order cancelled, refund processed\") ; return \"cancelled\" } else { println ! (\"Invalid action '{}' for confirmed order\" , action) ; return current_state } } } else { if current_state == \"shipped\" { if action == \"deliver\" { println ! (\"Order delivered\") ; return \"delivered\" } else { println ! (\"Cannot modify shipped order\") ; return current_state } } else { if current_state == \"delivered\" { println ! (\"Order already completed\") ; return current_state } else { if current_state == \"cancelled\" { println ! (\"Order was cancelled\") ; return current_state } else { println ! (\"Unknown order state: {}\" , current_state) ; return \"error\" } } } } } } fn track_order () -> &'static  str { let mut state = \"pending\" ; println ! (\"Order tracking simulation:\") ; println ! (\"Initial state: {}\" , state) ; state = process_order_state (state , \"pay\") ; println ! (\"Current state: {}\" , state) ; state = process_order_state (state , \"ship\") ; println ! (\"Current state: {}\" , state) ; state = process_order_state (state , \"deliver\") ; println ! (\"Current state: {}\" , state) ; state } fn main () { { let final_state = track_order () ; println ! (\"Final order state: {}\" , final_state) } }\n  |                                                                                                                                                                                                                                                                                                                                                                                                                                                                                                                                                                                                                                                                                                                                                                                                                                                                                                                                                                                                                                                                                                                                                                                                                                                                             +++++++\nhelp: instead, you are more likely to want to return an owned value\n  |\n1 - fn process_order_state < 'a > (current_state : & 'a str , action : & 'a str) -> & 'a str { if current_state == \"pending\" { if action == \"pay\" { println ! (\"Payment received, order confirmed\") ; return \"confirmed\" } else { if action == \"cancel\" { println ! (\"Order cancelled\") ; return \"cancelled\" } else { println ! (\"Invalid action '{}' for pending order\" , action) ; return current_state } } } else { if current_state == \"confirmed\" { if action == \"ship\" { println ! (\"Order shipped\") ; return \"shipped\" } else { if action == \"cancel\" { println ! (\"Confirmed order cancelled, refund processed\") ; return \"cancelled\" } else { println ! (\"Invalid action '{}' for confirmed order\" , action) ; return current_state } } } else { if current_state == \"shipped\" { if action == \"deliver\" { println ! (\"Order delivered\") ; return \"delivered\" } else { println ! (\"Cannot modify shipped order\") ; return current_state } } else { if current_state == \"delivered\" { println ! (\"Order already completed\") ; return current_state } else { if current_state == \"cancelled\" { println ! (\"Order was cancelled\") ; return current_state } else { println ! (\"Unknown order state: {}\" , current_state) ; return \"error\" } } } } } } fn track_order () -> & str { let mut state = \"pending\" ; println ! (\"Order tracking simulation:\") ; println ! (\"Initial state: {}\" , state) ; state = process_order_state (state , \"pay\") ; println ! (\"Current state: {}\" , state) ; state = process_order_state (state , \"ship\") ; println ! (\"Current state: {}\" , state) ; state = process_order_state (state , \"deliver\") ; println ! (\"Current state: {}\" , state) ; state } fn main () { { let final_state = track_order () ; println ! (\"Final order state: {}\" , final_state) } }\n1 + fn process_order_state < 'a > (current_state : & 'a str , action : & 'a str) -> & 'a str { if current_state == \"pending\" { if action == \"pay\" { println ! (\"Payment received, order confirmed\") ; return \"confirmed\" } else { if action == \"cancel\" { println ! (\"Order cancelled\") ; return \"cancelled\" } else { println ! (\"Invalid action '{}' for pending order\" , action) ; return current_state } } } else { if current_state == \"confirmed\" { if action == \"ship\" { println ! (\"Order shipped\") ; return \"shipped\" } else { if action == \"cancel\" { println ! (\"Confirmed order cancelled, refund processed\") ; return \"cancelled\" } else { println ! (\"Invalid action '{}' for confirmed order\" , action) ; return current_state } } } else { if current_state == \"shipped\" { if action == \"deliver\" { println ! (\"Order delivered\") ; return \"delivered\" } else { println ! (\"Cannot modify shipped order\") ; return current_state } } else { if current_state == \"delivered\" { println ! (\"Order already completed\") ; return current_state } else { if current_state == \"cancelled\" { println ! (\"Order was cancelled\") ; return current_state } else { println ! (\"Unknown order state: {}\" , current_state) ; return \"error\" } } } } } } fn track_order () -> String { let mut state = \"pending\" ; println ! (\"Order tracking simulation:\") ; println ! (\"Initial state: {}\" , state) ; state = process_order_state (state , \"pay\") ; println ! (\"Current state: {}\" , state) ; state = process_order_state (state , \"ship\") ; println ! (\"Current state: {}\" , state) ; state = process_order_state (state , \"deliver\") ; println ! (\"Current state: {}\" , state) ; state } fn main () { { let final_state = track_order () ; println ! (\"Final order state: {}\" , final_state) } }\n  |\n\nerror: aborting due to 1 previous error\n\nFor more information about this error, try `rustc --explain E0106`.\n\n",
           "errorCategory": "UNKNOWN",
           "rootCause": "Unknown error - needs manual investigation"
-=======
-          "line_number": 265,
-          "code": "fun get_config_value(config_name: &str) -> i32 {\n    // Simulate configuration lookup\n    if config_name == \"timeout\" {\n        return 30;\n    } else if config_name == \"retries\" {\n        return 3;\n    } else {\n        println(\"Warning: Unknown config '{}', using default\", config_name);\n        return 0; // Safe default\n    }\n}\n\nfun initialize_system() -> bool {\n    let timeout = get_config_value(\"timeout\");\n    let retries = get_config_value(\"retries\");\n    let unknown = get_config_value(\"unknown_setting\");\n    \n    println(\"System configuration:\");\n    println(\"  Timeout: {} seconds\", timeout);\n    println(\"  Retries: {} attempts\", retries);\n    println(\"  Unknown: {} (default)\", unknown);\n    \n    // Validate configuration\n    if timeout <= 0 {\n        println(\"Error: Invalid timeout configuration\");\n        return false;\n    }\n    \n    if retries < 0 {\n        println(\"Error: Invalid retry configuration\");\n        return false;\n    }\n    \n    println(\"✅ System initialized successfully\");\n    return true;\n}\n\nfun main() {\n    let initialized = initialize_system();\n    \n    if initialized {\n        println(\"System ready for operation\");\n    } else {\n        println(\"System initialization failed\");\n    }\n}",
-          "passed": true,
-          "status": "working"
->>>>>>> d5900f26
-        },
-        {
-          "file": "src/ch17-00-error-handling-robustness.md",
+        },
+        {
+          "file": "src/ch04-00-practical-patterns-tdd.md",
           "example_number": 7,
-          "line_number": 317,
-          "code": "fun sanitize_username(username: &str) -> String {\n    // Check for null or empty\n    if username.len() == 0 {\n        println(\"Error: Username cannot be empty\");\n        return String::from(\"anonymous\");\n    }\n    \n    // Check length limits\n    if username.len() < 3 {\n        println(\"Error: Username too short, minimum 3 characters\");\n        return String::from(\"user123\");\n    }\n    \n    if username.len() > 20 {\n        println(\"Warning: Username truncated to 20 characters\");\n        return username.chars().take(20).collect();\n    }\n    \n    // Return sanitized username\n    username.to_string()\n}\n\nfun validate_email(email: &str) -> bool {\n    // Basic email validation\n    if email.len() == 0 {\n        println(\"Error: Email cannot be empty\");\n        return false;\n    }\n    \n    if !email.contains('@') {\n        println(\"Error: Invalid email format - missing @\");\n        return false;\n    }\n    \n    if !email.contains('.') {\n        println(\"Error: Invalid email format - missing domain\");\n        return false;\n    }\n    \n    return true;\n}\n\nfun create_user_account(username: &str, email: &str) -> bool {\n    println(\"Creating user account...\");\n    \n    let safe_username = sanitize_username(username);\n    let valid_email = validate_email(email);\n    \n    if !valid_email {\n        println(\"❌ Account creation failed: Invalid email\");\n        return false;\n    }\n    \n    println(\"✅ Account created for user: {}\", safe_username);\n    return true;\n}\n\nfun main() {\n    let success1 = create_user_account(\"john_doe\", \"john@example.com\");\n    let success2 = create_user_account(\"\", \"invalid-email\");\n    let success3 = create_user_account(\"ab\", \"test@domain.co.uk\");\n    \n    println(\"Account creation results: {}, {}, {}\", success1, success2, success3);\n}",
-          "passed": true,
-          "status": "working"
-        },
-        {
-          "file": "src/ch17-00-error-handling-robustness.md",
+          "line_number": 364,
+          "code": "fun build_greeting(name: &str, formal: bool, include_time: bool) -> String {\n    let mut greeting = String::new();\n    \n    // Start with appropriate formality\n    if formal {\n        greeting = greeting + \"Good day, \";\n    } else {\n        greeting = greeting + \"Hello, \";\n    }\n    \n    // Add the name\n    greeting = greeting + name;\n    \n    // Add time information if requested\n    if include_time {\n        greeting = greeting + \"! Hope you're having a great day\";\n    } else {\n        greeting = greeting + \"!\";\n    }\n    \n    greeting\n}\n\nfun build_email_subject(priority: &str, department: &str, topic: &str) -> String {\n    let mut subject = String::new();\n    \n    // Add priority prefix\n    if priority == \"urgent\" {\n        subject = subject + \"[URGENT] \";\n    } else if priority == \"high\" {\n        subject = subject + \"[HIGH] \";\n    }\n    \n    // Add department prefix\n    subject = subject + \"[\" + department + \"] \";\n    \n    // Add main topic\n    subject = subject + topic;\n    \n    subject\n}\n\nfun main() {\n    let greeting1 = build_greeting(\"Alice\", true, true);\n    let greeting2 = build_greeting(\"Bob\", false, false);\n    \n    let subject1 = build_email_subject(\"urgent\", \"IT\", \"Server maintenance required\");\n    let subject2 = build_email_subject(\"normal\", \"HR\", \"Team meeting scheduled\");\n    \n    println(\"Greetings:\");\n    println(\"  {}\", greeting1);\n    println(\"  {}\", greeting2);\n    \n    println(\"Email subjects:\");\n    println(\"  {}\", subject1);\n    println(\"  {}\", subject2);\n}",
+          "passed": true,
+          "status": "working"
+        },
+        {
+          "file": "src/ch04-00-practical-patterns-tdd.md",
           "example_number": 8,
-<<<<<<< HEAD
           "line_number": 428,
           "code": "fun process_student_data(name: &str, scores: [i32; 3]) -> String {\n    // Pattern 1: Input validation\n    if name.len() == 0 {\n        return String::from(\"Error: Student name required\");\n    }\n    \n    // Pattern 2: Accumulator for total\n    let mut total = 0;\n    let mut i = 0;\n    while i < 3 {\n        if scores[i] < 0 || scores[i] > 100 {\n            return String::from(\"Error: Scores must be between 0 and 100\");\n        }\n        total = total + scores[i];\n        i = i + 1;\n    }\n    \n    // Pattern 3: Calculation with validation\n    let average = total / 3;\n    \n    // Pattern 4: State-based classification\n    let grade = if average >= 90 {\n        \"A\"\n    } else if average >= 80 {\n        \"B\"\n    } else if average >= 70 {\n        \"C\"\n    } else if average >= 60 {\n        \"D\"\n    } else {\n        \"F\"\n    };\n    \n    // Pattern 5: Builder pattern for result\n    let mut result = String::from(\"Student Report\\n\");\n    result = result + \"Name: \" + name + \"\\n\";\n    result = result + \"Scores: \";\n    \n    // Add individual scores\n    let mut i = 0;\n    while i < 3 {\n        if i > 0 {\n            result = result + \", \";\n        }\n        result = result + &scores[i].to_string();\n        i = i + 1;\n    }\n    \n    result = result + \"\\n\";\n    result = result + \"Average: \" + &average.to_string() + \"\\n\";\n    result = result + \"Grade: \" + grade;\n    \n    result\n}\n\nfun main() {\n    let report1 = process_student_data(\"Alice Johnson\", [95, 87, 92]);\n    let report2 = process_student_data(\"Bob Smith\", [78, 82, 75]);\n    let report3 = process_student_data(\"\", [85, 90, 88]);\n    \n    println(\"{}\\n\", report1);\n    println(\"{}\\n\", report2);  \n    println(\"{}\\n\", report3);\n}",
-=======
-          "line_number": 387,
-          "code": "fun test_division_error_handling() {\n    println(\"Testing division error handling...\");\n    \n    // Test normal case\n    let result1 = safe_divide(10, 2);\n    if result1 == 5 {\n        println(\"✅ Normal division test passed\");\n    } else {\n        println(\"❌ Normal division test failed\");\n    }\n    \n    // Test division by zero\n    let result2 = safe_divide(10, 0);\n    if result2 == 0 {\n        println(\"✅ Division by zero handling passed\");\n    } else {\n        println(\"❌ Division by zero handling failed\");\n    }\n    \n    // Test negative numbers\n    let result3 = safe_divide(-10, 2);\n    if result3 == -5 {\n        println(\"✅ Negative number handling passed\");\n    } else {\n        println(\"❌ Negative number handling failed\");\n    }\n}\n\nfun test_input_validation() {\n    println(\"Testing input validation...\");\n    \n    // Test valid age\n    let age1 = validate_age(25);\n    if age1 == 25 {\n        println(\"✅ Valid age test passed\");\n    } else {\n        println(\"❌ Valid age test failed\");\n    }\n    \n    // Test negative age\n    let age2 = validate_age(-5);\n    if age2 == 0 {\n        println(\"✅ Negative age handling passed\");\n    } else {\n        println(\"❌ Negative age handling failed\");\n    }\n    \n    // Test extreme age\n    let age3 = validate_age(200);\n    if age3 == 150 {\n        println(\"✅ Extreme age handling passed\");\n    } else {\n        println(\"❌ Extreme age handling failed\");\n    }\n}\n\nfun main() {\n    test_division_error_handling();\n    println(\"\");\n    test_input_validation();\n    println(\"\");\n    println(\"🎉 Error handling tests complete!\");\n}",
->>>>>>> d5900f26
-          "passed": true,
-          "status": "working"
-        },
-        {
-          "file": "src/ch17-00-error-handling-robustness.md",
+          "passed": true,
+          "status": "working"
+        },
+        {
+          "file": "src/ch04-00-practical-patterns-tdd.md",
           "example_number": 9,
-<<<<<<< HEAD
           "line_number": 499,
           "code": "// Test helper function\nfun assert_equal(actual: i32, expected: i32, test_name: &str) {\n    if actual == expected {\n        println(\"✅ {}: {} == {}\", test_name, actual, expected);\n    } else {\n        println(\"❌ {}: {} != {} (expected)\", test_name, actual, expected);\n    }\n}\n\nfun assert_string_equal(actual: &str, expected: &str, test_name: &str) {\n    if actual == expected {\n        println(\"✅ {}: strings match\", test_name);\n    } else {\n        println(\"❌ {}: '{}' != '{}' (expected)\", test_name, actual, expected);\n    }\n}\n\n// Function to test\nfun calculate_discount(price: i32, discount_percent: i32) -> i32 {\n    if discount_percent < 0 || discount_percent > 100 {\n        return price;  // No discount for invalid percentage\n    }\n    \n    let discount_amount = (price * discount_percent) / 100;\n    price - discount_amount\n}\n\n// Test suite\nfun test_discount_calculation() {\n    println(\"Testing discount calculation...\");\n    \n    // Normal cases\n    assert_equal(calculate_discount(100, 10), 90, \"10% discount on $100\");\n    assert_equal(calculate_discount(50, 20), 40, \"20% discount on $50\");\n    assert_equal(calculate_discount(200, 0), 200, \"0% discount on $200\");\n    \n    // Edge cases\n    assert_equal(calculate_discount(100, -5), 100, \"Negative discount\");\n    assert_equal(calculate_discount(100, 150), 100, \"Over 100% discount\");\n    assert_equal(calculate_discount(0, 50), 0, \"50% discount on $0\");\n    \n    println(\"Discount tests completed.\\n\");\n}\n\nfun main() {\n    test_discount_calculation();\n    \n    // Demo the actual function\n    println(\"Discount examples:\");\n    println(\"$100 with 15% discount: ${}\", calculate_discount(100, 15));\n    println(\"$250 with 25% discount: ${}\", calculate_discount(250, 25));\n}",
           "passed": false,
@@ -1166,17 +1084,10 @@
           "error": "✗ Compilation failed: Failed to parse Ruchy source\nError: Failed to parse Ruchy source\n\nCaused by:\n    Expected RightBrace, found If\n",
           "errorCategory": "UNKNOWN",
           "rootCause": "Unknown error - needs manual investigation"
-=======
-          "line_number": 456,
-          "code": "fun log_error(component: &str, message: &str) {\n    println(\"[ERROR] {}: {}\", component, message);\n}\n\nfun log_warning(component: &str, message: &str) {\n    println(\"[WARN] {}: {}\", component, message);\n}\n\nfun log_info(component: &str, message: &str) {\n    println(\"[INFO] {}: {}\", component, message);\n}\n\nfun process_user_data(user_id: i32, data: &str) -> bool {\n    log_info(\"DataProcessor\", \"Starting user data processing\");\n    \n    // Validate user ID\n    if user_id <= 0 {\n        log_error(\"DataProcessor\", \"Invalid user ID provided\");\n        return false;\n    }\n    \n    // Validate data\n    if data.len() == 0 {\n        log_error(\"DataProcessor\", \"Empty data received\");\n        return false;\n    }\n    \n    if data.len() > 1000 {\n        log_warning(\"DataProcessor\", \"Data size exceeds recommended limit\");\n    }\n    \n    // Simulate processing\n    log_info(\"DataProcessor\", \"Processing data for user\");\n    \n    // Simulate potential failure\n    if user_id == 999 {\n        log_error(\"DataProcessor\", \"Processing failed for user 999\");\n        return false;\n    }\n    \n    log_info(\"DataProcessor\", \"Data processing completed successfully\");\n    return true;\n}\n\nfun main() {\n    let results = [\n        process_user_data(123, \"valid_data\"),\n        process_user_data(0, \"invalid_user\"),\n        process_user_data(456, \"\"),\n        process_user_data(999, \"test_data\")\n    ];\n    \n    let mut successful = 0;\n    let mut i = 0;\n    \n    while i < 4 {\n        if results[i] {\n            successful = successful + 1;\n        }\n        i = i + 1;\n    }\n    \n    println(\"\");\n    println(\"Summary: {}/4 operations successful\", successful);\n}",
-          "passed": true,
-          "status": "working"
->>>>>>> d5900f26
-        },
-        {
-          "file": "src/ch17-00-error-handling-robustness.md",
+        },
+        {
+          "file": "src/ch04-00-practical-patterns-tdd.md",
           "example_number": 10,
-<<<<<<< HEAD
           "line_number": 558,
           "code": "fun count_word_frequencies(text: &str) -> i32 {\n    // Simple word counting simulation\n    // In real implementation, this would be more sophisticated\n    let mut word_count = 0;\n    let mut in_word = false;\n    let chars = text.as_bytes();\n    let mut i = 0;\n    \n    while i < text.len() {\n        let ch = chars[i];\n        \n        // Simple word boundary detection\n        if ch == b' ' || ch == b'\\n' || ch == b'\\t' {\n            if in_word {\n                word_count = word_count + 1;\n                in_word = false;\n            }\n        } else {\n            if !in_word {\n                in_word = true;\n            }\n        }\n        \n        i = i + 1;\n    }\n    \n    // Count the last word if text doesn't end with whitespace\n    if in_word {\n        word_count = word_count + 1;\n    }\n    \n    word_count\n}\n\nfun process_text_efficiently(text: &str) -> String {\n    let word_count = count_word_frequencies(text);\n    let char_count = text.len();\n    \n    // Build result efficiently\n    let mut result = String::from(\"Text Analysis:\\n\");\n    result = result + \"Characters: \" + &char_count.to_string() + \"\\n\";\n    result = result + \"Words: \" + &word_count.to_string() + \"\\n\";\n    \n    // Calculate average word length\n    let avg_word_length = if word_count > 0 {\n        char_count / (word_count as usize)\n    } else {\n        0\n    };\n    \n    result = result + \"Average word length: \" + &avg_word_length.to_string();\n    \n    result\n}\n\nfun main() {\n    let sample_text = \"Hello world this is a simple text processing example\";\n    let analysis = process_text_efficiently(sample_text);\n    \n    println(\"Sample text: \\\"{}\\\"\", sample_text);\n    println(\"{}\", analysis);\n}",
           "passed": false,
@@ -1192,11 +1103,17 @@
       "total_examples": 1,
       "working_examples": 0,
       "failing_examples": 1,
-=======
-          "line_number": 527,
-          "code": "fun calculate_monthly_payment(principal: f64, rate: f64, months: i32) -> f64 {\n    // Preconditions - validate inputs\n    if principal <= 0.0 {\n        println(\"Error: Principal must be positive\");\n        return 0.0;\n    }\n    \n    if rate < 0.0 {\n        println(\"Error: Interest rate cannot be negative\");\n        return 0.0;\n    }\n    \n    if months <= 0 {\n        println(\"Error: Loan term must be positive\");\n        return 0.0;\n    }\n    \n    // Handle edge case of zero interest\n    if rate == 0.0 {\n        return principal / (months as f64);\n    }\n    \n    // Calculate monthly payment\n    let monthly_rate = rate / 12.0;\n    let payment = principal * monthly_rate *\n        ((1.0 + monthly_rate) ** (months as f64)) /\n        (((1.0 + monthly_rate) ** (months as f64)) - 1.0);\n    \n    // Postcondition - validate result\n    if payment <= 0.0 {\n        println(\"Error: Calculated payment is invalid\");\n        return 0.0;\n    }\n    \n    payment\n}\n\nfun main() {\n    let payment1 = calculate_monthly_payment(100000.0, 0.05, 360);\n    let payment2 = calculate_monthly_payment(-1000.0, 0.05, 360);\n    let payment3 = calculate_monthly_payment(50000.0, 0.0, 60);\n    \n    println(\"Monthly payments: {:.2}, {:.2}, {:.2}\", payment1, payment2, payment3);\n}",
-          "passed": true,
-          "status": "working"
+      "examples": [
+        {
+          "file": "src/ch17-00-error-handling-robustness.md",
+          "example_number": 1,
+          "line_number": 205,
+          "code": "fun calculate(x: i32, y: i32) -> i32 {\n    return x + y;\n}\n\nfun main() {\n    let result = calculate(10, 20);\n    println(result);  // Output: 30\n}",
+          "passed": false,
+          "status": "broken",
+          "error": "✗ Compilation failed: Failed to parse Ruchy source\nError: Failed to parse Ruchy source\n\nCaused by:\n    Expected RightBrace, found Let\n",
+          "errorCategory": "UNKNOWN",
+          "rootCause": "Unknown error - needs manual investigation"
         }
       ]
     },
@@ -1205,20 +1122,10 @@
       "total_examples": 6,
       "working_examples": 6,
       "failing_examples": 0,
->>>>>>> d5900f26
       "examples": [
         {
           "file": "src/ch01-02-hello-world-tdd.md",
           "example_number": 1,
-<<<<<<< HEAD
-          "line_number": 205,
-          "code": "fun calculate(x: i32, y: i32) -> i32 {\n    return x + y;\n}\n\nfun main() {\n    let result = calculate(10, 20);\n    println(result);  // Output: 30\n}",
-          "passed": false,
-          "status": "broken",
-          "error": "✗ Compilation failed: Failed to parse Ruchy source\nError: Failed to parse Ruchy source\n\nCaused by:\n    Expected RightBrace, found Let\n",
-          "errorCategory": "UNKNOWN",
-          "rootCause": "Unknown error - needs manual investigation"
-=======
           "line_number": 32,
           "code": "fun main() {\n    println(\"Hello, World!\");\n}",
           "passed": true,
@@ -1263,7 +1170,58 @@
           "code": "println(\"First line\");\nprintln(\"Second line\");",
           "passed": true,
           "status": "working"
->>>>>>> d5900f26
+        }
+      ]
+    },
+    "ch18-00-dataframes-data-processing": {
+      "chapter": "ch18-00-dataframes-data-processing",
+      "total_examples": 4,
+      "working_examples": 0,
+      "failing_examples": 4,
+      "examples": [
+        {
+          "file": "src/ch18-00-dataframes-data-processing.md",
+          "example_number": 1,
+          "line_number": 13,
+          "code": "fun create_dataframe() {\n    let df = DataFrame::new()\n        .column(\"employee_id\", [101, 102, 103, 104])\n        .column(\"name\", [\"Alice\", \"Bob\", \"Charlie\", \"Diana\"])\n        .column(\"department\", [\"Engineering\", \"Sales\", \"Engineering\", \"HR\"])\n        .column(\"salary\", [95000, 75000, 105000, 65000])\n        .build();\n    \n    println(\"Created DataFrame with {} employees\", df.rows());\n    println(df);  // Display the DataFrame\n}",
+          "passed": false,
+          "status": "broken",
+          "error": "✗ Compilation failed: Failed to parse Ruchy source\nError: Failed to parse Ruchy source\n\nCaused by:\n    Expected RightBrace, found Let\n",
+          "errorCategory": "UNKNOWN",
+          "rootCause": "Unknown error - needs manual investigation"
+        },
+        {
+          "file": "src/ch18-00-dataframes-data-processing.md",
+          "example_number": 2,
+          "line_number": 29,
+          "code": "fun analyze_sales(df: DataFrame) {\n    println(\"Analyzing {} sales records\", df.rows());\n    println(\"Data has {} columns\", df.columns());\n}\n\nfun main() {\n    let sales = DataFrame::new()\n        .column(\"product\", [\"Widget\", \"Gadget\", \"Gizmo\"])\n        .column(\"quantity\", [100, 150, 200])\n        .column(\"revenue\", [999.00, 1499.00, 1999.00])\n        .build();\n    \n    analyze_sales(sales);\n}",
+          "passed": false,
+          "status": "broken",
+          "error": "✗ Compilation failed: Compilation failed:\nerror[E0433]: failed to resolve: use of unresolved module or unlinked crate `polars`\n --> /tmp/.tmp5p1Dnd/main.rs:1:5\n  |\n1 | use polars :: prelude :: * ; fn analyze_sales (df : DataFrame) { println ! (\"Analyzing {} sales records\" , df . height ()) ; println ! (\"...\n  |     ^^^^^^ use of unresolved module or unlinked crate `polars`\n  |\n  = help: you might be missing a crate named `polars`\n\nerror[E0433]: failed to resolve: use of unresolved module or unlinked crate `polars`\n --> /tmp/.tmp5p1Dnd/main.rs:1:207\n  |\n1 | ...th ()) ; } fn main () { { let sales = polars :: prelude :: DataFrame :: new (vec ! [polars :: prelude :: Series :: new (\"product\" , & ...\n  |                                          ^^^^^^ use of unresolved module or unlinked crate `polars`\n  |\n  = help: you might be missing a crate named `polars`\n\nerror[E0433]: failed to resolve: use of unresolved module or unlinked crate `polars`\n --> /tmp/.tmp5p1Dnd/main.rs:1:253\n  |\n1 | ...: prelude :: DataFrame :: new (vec ! [polars :: prelude :: Series :: new (\"product\" , & [\"Widget\" , \"Gadget\" , \"Gizmo\"]) , polars :: p...\n  |                                          ^^^^^^ use of unresolved module or unlinked crate `polars`\n  |\n  = help: you might be missing a crate named `polars`\n\nerror[E0433]: failed to resolve: use of unresolved module or unlinked crate `polars`\n --> /tmp/.tmp5p1Dnd/main.rs:1:338\n  |\n1 | ... & [\"Widget\" , \"Gadget\" , \"Gizmo\"]) , polars :: prelude :: Series :: new (\"quantity\" , & [100 , 150 , 200]) , polars :: prelude :: Ser...\n  |                                          ^^^^^^ use of unresolved module or unlinked crate `polars`\n  |\n  = help: you might be missing a crate named `polars`\n\nerror[E0433]: failed to resolve: use of unresolved module or unlinked crate `polars`\n --> /tmp/.tmp5p1Dnd/main.rs:1:410\n  |\n1 | ... (\"quantity\" , & [100 , 150 , 200]) , polars :: prelude :: Series :: new (\"revenue\" , & [999f64 , 1499f64 , 1999f64])]) . expect (\"Fai...\n  |                                          ^^^^^^ use of unresolved module or unlinked crate `polars`\n  |\n  = help: you might be missing a crate named `polars`\n\nerror[E0412]: cannot find type `DataFrame` in this scope\n --> /tmp/.tmp5p1Dnd/main.rs:1:53\n  |\n1 | use polars :: prelude :: * ; fn analyze_sales (df : DataFrame) { println ! (\"Analyzing {} sales records\" , df . height ()) ; println ! (\"...\n  |                                                     ^^^^^^^^^ not found in this scope\n\nerror: aborting due to 6 previous errors\n\nSome errors have detailed explanations: E0412, E0433.\nFor more information about an error, try `rustc --explain E0412`.\n\nError: Compilation failed:\nerror[E0433]: failed to resolve: use of unresolved module or unlinked crate `polars`\n --> /tmp/.tmp5p1Dnd/main.rs:1:5\n  |\n1 | use polars :: prelude :: * ; fn analyze_sales (df : DataFrame) { println ! (\"Analyzing {} sales records\" , df . height ()) ; println ! (\"...\n  |     ^^^^^^ use of unresolved module or unlinked crate `polars`\n  |\n  = help: you might be missing a crate named `polars`\n\nerror[E0433]: failed to resolve: use of unresolved module or unlinked crate `polars`\n --> /tmp/.tmp5p1Dnd/main.rs:1:207\n  |\n1 | ...th ()) ; } fn main () { { let sales = polars :: prelude :: DataFrame :: new (vec ! [polars :: prelude :: Series :: new (\"product\" , & ...\n  |                                          ^^^^^^ use of unresolved module or unlinked crate `polars`\n  |\n  = help: you might be missing a crate named `polars`\n\nerror[E0433]: failed to resolve: use of unresolved module or unlinked crate `polars`\n --> /tmp/.tmp5p1Dnd/main.rs:1:253\n  |\n1 | ...: prelude :: DataFrame :: new (vec ! [polars :: prelude :: Series :: new (\"product\" , & [\"Widget\" , \"Gadget\" , \"Gizmo\"]) , polars :: p...\n  |                                          ^^^^^^ use of unresolved module or unlinked crate `polars`\n  |\n  = help: you might be missing a crate named `polars`\n\nerror[E0433]: failed to resolve: use of unresolved module or unlinked crate `polars`\n --> /tmp/.tmp5p1Dnd/main.rs:1:338\n  |\n1 | ... & [\"Widget\" , \"Gadget\" , \"Gizmo\"]) , polars :: prelude :: Series :: new (\"quantity\" , & [100 , 150 , 200]) , polars :: prelude :: Ser...\n  |                                          ^^^^^^ use of unresolved module or unlinked crate `polars`\n  |\n  = help: you might be missing a crate named `polars`\n\nerror[E0433]: failed to resolve: use of unresolved module or unlinked crate `polars`\n --> /tmp/.tmp5p1Dnd/main.rs:1:410\n  |\n1 | ... (\"quantity\" , & [100 , 150 , 200]) , polars :: prelude :: Series :: new (\"revenue\" , & [999f64 , 1499f64 , 1999f64])]) . expect (\"Fai...\n  |                                          ^^^^^^ use of unresolved module or unlinked crate `polars`\n  |\n  = help: you might be missing a crate named `polars`\n\nerror[E0412]: cannot find type `DataFrame` in this scope\n --> /tmp/.tmp5p1Dnd/main.rs:1:53\n  |\n1 | use polars :: prelude :: * ; fn analyze_sales (df : DataFrame) { println ! (\"Analyzing {} sales records\" , df . height ()) ; println ! (\"...\n  |                                                     ^^^^^^^^^ not found in this scope\n\nerror: aborting due to 6 previous errors\n\nSome errors have detailed explanations: E0412, E0433.\nFor more information about an error, try `rustc --explain E0412`.\n\n",
+          "errorCategory": "UNKNOWN",
+          "rootCause": "Unknown error - needs manual investigation"
+        },
+        {
+          "file": "src/ch18-00-dataframes-data-processing.md",
+          "example_number": 3,
+          "line_number": 48,
+          "code": "fun work_with_multiple_dataframes() {\n    let customers = DataFrame::new()\n        .column(\"customer_id\", [1, 2, 3])\n        .column(\"name\", [\"Alice\", \"Bob\", \"Charlie\"])\n        .column(\"city\", [\"New York\", \"Los Angeles\", \"Chicago\"])\n        .build();\n    \n    let orders = DataFrame::new()\n        .column(\"order_id\", [101, 102, 103])\n        .column(\"customer_id\", [1, 2, 1])\n        .column(\"amount\", [99.99, 149.99, 79.99])\n        .build();\n    \n    println(\"Customers: {} rows\", customers.rows());\n    println(\"Orders: {} rows\", orders.rows());\n}",
+          "passed": false,
+          "status": "broken",
+          "error": "✗ Compilation failed: Compilation failed:\nerror[E0433]: failed to resolve: use of unresolved module or unlinked crate `polars`\n --> /tmp/.tmpPNMbrO/main.rs:1:5\n  |\n1 | use polars :: prelude :: * ; fn work_with_multiple_dataframes () { { let customers = polars :: prelude :: DataFrame :: new (vec ! [polars...\n  |     ^^^^^^ use of unresolved module or unlinked crate `polars`\n  |\n  = help: you might be missing a crate named `polars`\n\nerror[E0433]: failed to resolve: use of unresolved module or unlinked crate `polars`\n --> /tmp/.tmpPNMbrO/main.rs:1:86\n  |\n1 | ...ple_dataframes () { { let customers = polars :: prelude :: DataFrame :: new (vec ! [polars :: prelude :: Series :: new (\"customer_id\" ...\n  |                                          ^^^^^^ use of unresolved module or unlinked crate `polars`\n  |\n  = help: you might be missing a crate named `polars`\n\nerror[E0433]: failed to resolve: use of unresolved module or unlinked crate `polars`\n --> /tmp/.tmpPNMbrO/main.rs:1:132\n  |\n1 | ...: prelude :: DataFrame :: new (vec ! [polars :: prelude :: Series :: new (\"customer_id\" , & [1 , 2 , 3]) , polars :: prelude :: Series...\n  |                                          ^^^^^^ use of unresolved module or unlinked crate `polars`\n  |\n  = help: you might be missing a crate named `polars`\n\nerror[E0433]: failed to resolve: use of unresolved module or unlinked crate `polars`\n --> /tmp/.tmpPNMbrO/main.rs:1:201\n  |\n1 | ...new (\"customer_id\" , & [1 , 2 , 3]) , polars :: prelude :: Series :: new (\"name\" , & [\"Alice\" , \"Bob\" , \"Charlie\"]) , polars :: prelud...\n  |                                          ^^^^^^ use of unresolved module or unlinked crate `polars`\n  |\n  = help: you might be missing a crate named `polars`\n\nerror[E0433]: failed to resolve: use of unresolved module or unlinked crate `polars`\n --> /tmp/.tmpPNMbrO/main.rs:1:281\n  |\n1 | ... , & [\"Alice\" , \"Bob\" , \"Charlie\"]) , polars :: prelude :: Series :: new (\"city\" , & [\"New York\" , \"Los Angeles\" , \"Chicago\"])]) . exp...\n  |                                          ^^^^^^ use of unresolved module or unlinked crate `polars`\n  |\n  = help: you might be missing a crate named `polars`\n\nerror[E0433]: failed to resolve: use of unresolved module or unlinked crate `polars`\n --> /tmp/.tmpPNMbrO/main.rs:1:429\n  |\n1 | ...o create DataFrame\") ; { let orders = polars :: prelude :: DataFrame :: new (vec ! [polars :: prelude :: Series :: new (\"order_id\" , &...\n  |                                          ^^^^^^ use of unresolved module or unlinked crate `polars`\n  |\n  = help: you might be missing a crate named `polars`\n\nerror[E0433]: failed to resolve: use of unresolved module or unlinked crate `polars`\n --> /tmp/.tmpPNMbrO/main.rs:1:475\n  |\n1 | ...: prelude :: DataFrame :: new (vec ! [polars :: prelude :: Series :: new (\"order_id\" , & [101 , 102 , 103]) , polars :: prelude :: Ser...\n  |                                          ^^^^^^ use of unresolved module or unlinked crate `polars`\n  |\n  = help: you might be missing a crate named `polars`\n\nerror[E0433]: failed to resolve: use of unresolved module or unlinked crate `polars`\n --> /tmp/.tmpPNMbrO/main.rs:1:547\n  |\n1 | ... (\"order_id\" , & [101 , 102 , 103]) , polars :: prelude :: Series :: new (\"customer_id\" , & [1 , 2 , 1]) , polars :: prelude :: Series...\n  |                                          ^^^^^^ use of unresolved module or unlinked crate `polars`\n  |\n  = help: you might be missing a crate named `polars`\n\nerror[E0433]: failed to resolve: use of unresolved module or unlinked crate `polars`\n --> /tmp/.tmpPNMbrO/main.rs:1:616\n  |\n1 | ...new (\"customer_id\" , & [1 , 2 , 1]) , polars :: prelude :: Series :: new (\"amount\" , & [99.99f64 , 149.99f64 , 79.99f64])]) . expect (...\n  |                                          ^^^^^^ use of unresolved module or unlinked crate `polars`\n  |\n  = help: you might be missing a crate named `polars`\n\nerror: aborting due to 9 previous errors\n\nFor more information about this error, try `rustc --explain E0433`.\n\nError: Compilation failed:\nerror[E0433]: failed to resolve: use of unresolved module or unlinked crate `polars`\n --> /tmp/.tmpPNMbrO/main.rs:1:5\n  |\n1 | use polars :: prelude :: * ; fn work_with_multiple_dataframes () { { let customers = polars :: prelude :: DataFrame :: new (vec ! [polars...\n  |     ^^^^^^ use of unresolved module or unlinked crate `polars`\n  |\n  = help: you might be missing a crate named `polars`\n\nerror[E0433]: failed to resolve: use of unresolved module or unlinked crate `polars`\n --> /tmp/.tmpPNMbrO/main.rs:1:86\n  |\n1 | ...ple_dataframes () { { let customers = polars :: prelude :: DataFrame :: new (vec ! [polars :: prelude :: Series :: new (\"customer_id\" ...\n  |                                          ^^^^^^ use of unresolved module or unlinked crate `polars`\n  |\n  = help: you might be missing a crate named `polars`\n\nerror[E0433]: failed to resolve: use of unresolved module or unlinked crate `polars`\n --> /tmp/.tmpPNMbrO/main.rs:1:132\n  |\n1 | ...: prelude :: DataFrame :: new (vec ! [polars :: prelude :: Series :: new (\"customer_id\" , & [1 , 2 , 3]) , polars :: prelude :: Series...\n  |                                          ^^^^^^ use of unresolved module or unlinked crate `polars`\n  |\n  = help: you might be missing a crate named `polars`\n\nerror[E0433]: failed to resolve: use of unresolved module or unlinked crate `polars`\n --> /tmp/.tmpPNMbrO/main.rs:1:201\n  |\n1 | ...new (\"customer_id\" , & [1 , 2 , 3]) , polars :: prelude :: Series :: new (\"name\" , & [\"Alice\" , \"Bob\" , \"Charlie\"]) , polars :: prelud...\n  |                                          ^^^^^^ use of unresolved module or unlinked crate `polars`\n  |\n  = help: you might be missing a crate named `polars`\n\nerror[E0433]: failed to resolve: use of unresolved module or unlinked crate `polars`\n --> /tmp/.tmpPNMbrO/main.rs:1:281\n  |\n1 | ... , & [\"Alice\" , \"Bob\" , \"Charlie\"]) , polars :: prelude :: Series :: new (\"city\" , & [\"New York\" , \"Los Angeles\" , \"Chicago\"])]) . exp...\n  |                                          ^^^^^^ use of unresolved module or unlinked crate `polars`\n  |\n  = help: you might be missing a crate named `polars`\n\nerror[E0433]: failed to resolve: use of unresolved module or unlinked crate `polars`\n --> /tmp/.tmpPNMbrO/main.rs:1:429\n  |\n1 | ...o create DataFrame\") ; { let orders = polars :: prelude :: DataFrame :: new (vec ! [polars :: prelude :: Series :: new (\"order_id\" , &...\n  |                                          ^^^^^^ use of unresolved module or unlinked crate `polars`\n  |\n  = help: you might be missing a crate named `polars`\n\nerror[E0433]: failed to resolve: use of unresolved module or unlinked crate `polars`\n --> /tmp/.tmpPNMbrO/main.rs:1:475\n  |\n1 | ...: prelude :: DataFrame :: new (vec ! [polars :: prelude :: Series :: new (\"order_id\" , & [101 , 102 , 103]) , polars :: prelude :: Ser...\n  |                                          ^^^^^^ use of unresolved module or unlinked crate `polars`\n  |\n  = help: you might be missing a crate named `polars`\n\nerror[E0433]: failed to resolve: use of unresolved module or unlinked crate `polars`\n --> /tmp/.tmpPNMbrO/main.rs:1:547\n  |\n1 | ... (\"order_id\" , & [101 , 102 , 103]) , polars :: prelude :: Series :: new (\"customer_id\" , & [1 , 2 , 1]) , polars :: prelude :: Series...\n  |                                          ^^^^^^ use of unresolved module or unlinked crate `polars`\n  |\n  = help: you might be missing a crate named `polars`\n\nerror[E0433]: failed to resolve: use of unresolved module or unlinked crate `polars`\n --> /tmp/.tmpPNMbrO/main.rs:1:616\n  |\n1 | ...new (\"customer_id\" , & [1 , 2 , 1]) , polars :: prelude :: Series :: new (\"amount\" , & [99.99f64 , 149.99f64 , 79.99f64])]) . expect (...\n  |                                          ^^^^^^ use of unresolved module or unlinked crate `polars`\n  |\n  = help: you might be missing a crate named `polars`\n\nerror: aborting due to 9 previous errors\n\nFor more information about this error, try `rustc --explain E0433`.\n\n",
+          "errorCategory": "UNKNOWN",
+          "rootCause": "Unknown error - needs manual investigation"
+        },
+        {
+          "file": "src/ch18-00-dataframes-data-processing.md",
+          "example_number": 4,
+          "line_number": 69,
+          "code": "fun conditional_processing() {\n    let df = DataFrame::new()\n        .column(\"status\", [\"active\", \"pending\", \"closed\"])\n        .column(\"value\", [1000, 500, 1500])\n        .build();\n    \n    if df.rows() > 0 {\n        println(\"DataFrame contains data\");\n    }\n    \n    if df.columns() == 2 {\n        println(\"DataFrame has exactly 2 columns\");\n    }\n    \n    for i in 0..df.rows() {\n        println(\"Processing row {}\", i);\n    }\n}",
+          "passed": false,
+          "status": "broken",
+          "error": "✗ Compilation failed: Compilation failed:\nerror[E0433]: failed to resolve: use of unresolved module or unlinked crate `polars`\n --> /tmp/.tmpM4GDaf/main.rs:1:5\n  |\n1 | use polars :: prelude :: * ; fn conditional_processing () { let df = polars :: prelude :: DataFrame :: new (vec ! [polars :: prelude :: S...\n  |     ^^^^^^ use of unresolved module or unlinked crate `polars`\n  |\n  = help: you might be missing a crate named `polars`\n\nerror[E0433]: failed to resolve: use of unresolved module or unlinked crate `polars`\n --> /tmp/.tmpM4GDaf/main.rs:1:70\n  |\n1 | use polars :: prelude :: * ; fn conditional_processing () { let df = polars :: prelude :: DataFrame :: new (vec ! [polars :: prelude :: S...\n  |                                                                      ^^^^^^ use of unresolved module or unlinked crate `polars`\n  |\n  = help: you might be missing a crate named `polars`\n\nerror[E0433]: failed to resolve: use of unresolved module or unlinked crate `polars`\n --> /tmp/.tmpM4GDaf/main.rs:1:116\n  |\n1 | ...: prelude :: DataFrame :: new (vec ! [polars :: prelude :: Series :: new (\"status\" , & [\"active\" , \"pending\" , \"closed\"]) , polars :: ...\n  |                                          ^^^^^^ use of unresolved module or unlinked crate `polars`\n  |\n  = help: you might be missing a crate named `polars`\n\nerror[E0433]: failed to resolve: use of unresolved module or unlinked crate `polars`\n --> /tmp/.tmpM4GDaf/main.rs:1:202\n  |\n1 | ... [\"active\" , \"pending\" , \"closed\"]) , polars :: prelude :: Series :: new (\"value\" , & [1000 , 500 , 1500])]) . expect (\"Failed to crea...\n  |                                          ^^^^^^ use of unresolved module or unlinked crate `polars`\n  |\n  = help: you might be missing a crate named `polars`\n\nwarning: unnecessary braces around block return value\n --> /tmp/.tmpM4GDaf/main.rs:1:486\n  |\n1 | ...2 columns\") } ; for i in 0 .. df . height () { { println ! (\"Processing row {}\" , i) } } ; } fn main () { }\n  |                                                   ^^                                   ^^\n  |\n  = note: `#[warn(unused_braces)]` on by default\nhelp: remove these braces\n  |\n1 - use polars :: prelude :: * ; fn conditional_processing () { let df = polars :: prelude :: DataFrame :: new (vec ! [polars :: prelude :: Series :: new (\"status\" , & [\"active\" , \"pending\" , \"closed\"]) , polars :: prelude :: Series :: new (\"value\" , & [1000 , 500 , 1500])]) . expect (\"Failed to create DataFrame\") ; if df . height () > 0 { println ! (\"DataFrame contains data\") } ; if df . width () == 2 { println ! (\"DataFrame has exactly 2 columns\") } ; for i in 0 .. df . height () { { println ! (\"Processing row {}\" , i) } } ; } fn main () { }\n1 + use polars :: prelude :: * ; fn conditional_processing () { let df = polars :: prelude :: DataFrame :: new (vec ! [polars :: prelude :: Series :: new (\"status\" , & [\"active\" , \"pending\" , \"closed\"]) , polars :: prelude :: Series :: new (\"value\" , & [1000 , 500 , 1500])]) . expect (\"Failed to create DataFrame\") ; if df . height () > 0 { println ! (\"DataFrame contains data\") } ; if df . width () == 2 { println ! (\"DataFrame has exactly 2 columns\") } ; for i in 0 .. df . height () { println ! (\"Processing row {}\" , i) } ; } fn main () { }\n  |\n\nerror: aborting due to 4 previous errors; 1 warning emitted\n\nFor more information about this error, try `rustc --explain E0433`.\n\nError: Compilation failed:\nerror[E0433]: failed to resolve: use of unresolved module or unlinked crate `polars`\n --> /tmp/.tmpM4GDaf/main.rs:1:5\n  |\n1 | use polars :: prelude :: * ; fn conditional_processing () { let df = polars :: prelude :: DataFrame :: new (vec ! [polars :: prelude :: S...\n  |     ^^^^^^ use of unresolved module or unlinked crate `polars`\n  |\n  = help: you might be missing a crate named `polars`\n\nerror[E0433]: failed to resolve: use of unresolved module or unlinked crate `polars`\n --> /tmp/.tmpM4GDaf/main.rs:1:70\n  |\n1 | use polars :: prelude :: * ; fn conditional_processing () { let df = polars :: prelude :: DataFrame :: new (vec ! [polars :: prelude :: S...\n  |                                                                      ^^^^^^ use of unresolved module or unlinked crate `polars`\n  |\n  = help: you might be missing a crate named `polars`\n\nerror[E0433]: failed to resolve: use of unresolved module or unlinked crate `polars`\n --> /tmp/.tmpM4GDaf/main.rs:1:116\n  |\n1 | ...: prelude :: DataFrame :: new (vec ! [polars :: prelude :: Series :: new (\"status\" , & [\"active\" , \"pending\" , \"closed\"]) , polars :: ...\n  |                                          ^^^^^^ use of unresolved module or unlinked crate `polars`\n  |\n  = help: you might be missing a crate named `polars`\n\nerror[E0433]: failed to resolve: use of unresolved module or unlinked crate `polars`\n --> /tmp/.tmpM4GDaf/main.rs:1:202\n  |\n1 | ... [\"active\" , \"pending\" , \"closed\"]) , polars :: prelude :: Series :: new (\"value\" , & [1000 , 500 , 1500])]) . expect (\"Failed to crea...\n  |                                          ^^^^^^ use of unresolved module or unlinked crate `polars`\n  |\n  = help: you might be missing a crate named `polars`\n\nwarning: unnecessary braces around block return value\n --> /tmp/.tmpM4GDaf/main.rs:1:486\n  |\n1 | ...2 columns\") } ; for i in 0 .. df . height () { { println ! (\"Processing row {}\" , i) } } ; } fn main () { }\n  |                                                   ^^                                   ^^\n  |\n  = note: `#[warn(unused_braces)]` on by default\nhelp: remove these braces\n  |\n1 - use polars :: prelude :: * ; fn conditional_processing () { let df = polars :: prelude :: DataFrame :: new (vec ! [polars :: prelude :: Series :: new (\"status\" , & [\"active\" , \"pending\" , \"closed\"]) , polars :: prelude :: Series :: new (\"value\" , & [1000 , 500 , 1500])]) . expect (\"Failed to create DataFrame\") ; if df . height () > 0 { println ! (\"DataFrame contains data\") } ; if df . width () == 2 { println ! (\"DataFrame has exactly 2 columns\") } ; for i in 0 .. df . height () { { println ! (\"Processing row {}\" , i) } } ; } fn main () { }\n1 + use polars :: prelude :: * ; fn conditional_processing () { let df = polars :: prelude :: DataFrame :: new (vec ! [polars :: prelude :: Series :: new (\"status\" , & [\"active\" , \"pending\" , \"closed\"]) , polars :: prelude :: Series :: new (\"value\" , & [1000 , 500 , 1500])]) . expect (\"Failed to create DataFrame\") ; if df . height () > 0 { println ! (\"DataFrame contains data\") } ; if df . width () == 2 { println ! (\"DataFrame has exactly 2 columns\") } ; for i in 0 .. df . height () { println ! (\"Processing row {}\" , i) } ; } fn main () { }\n  |\n\nerror: aborting due to 4 previous errors; 1 warning emitted\n\nFor more information about this error, try `rustc --explain E0433`.\n\n",
+          "errorCategory": "UNKNOWN",
+          "rootCause": "Unknown error - needs manual investigation"
         }
       ]
     },
@@ -1516,74 +1474,34 @@
         {
           "file": "src/ch18-00-dataframes-data-processing.md",
           "example_number": 1,
-<<<<<<< HEAD
-          "line_number": 13,
-          "code": "fun create_dataframe() {\n    let df = DataFrame::new()\n        .column(\"employee_id\", [101, 102, 103, 104])\n        .column(\"name\", [\"Alice\", \"Bob\", \"Charlie\", \"Diana\"])\n        .column(\"department\", [\"Engineering\", \"Sales\", \"Engineering\", \"HR\"])\n        .column(\"salary\", [95000, 75000, 105000, 65000])\n        .build();\n    \n    println(\"Created DataFrame with {} employees\", df.rows());\n    println(df);  // Display the DataFrame\n}",
-          "passed": false,
-          "status": "broken",
-          "error": "✗ Compilation failed: Failed to parse Ruchy source\nError: Failed to parse Ruchy source\n\nCaused by:\n    Expected RightBrace, found Let\n",
-          "errorCategory": "UNKNOWN",
-          "rootCause": "Unknown error - needs manual investigation"
-=======
           "line_number": 46,
           "code": "fun create_dataframe() {\n    let df = df![\n        \"employee_id\" => [101, 102, 103, 104],\n        \"name\" => [\"Alice\", \"Bob\", \"Charlie\", \"Diana\"],\n        \"department\" => [\"Engineering\", \"Sales\", \"Engineering\", \"HR\"],\n        \"salary\" => [95000, 75000, 105000, 65000]\n    ];\n\n    // Display the DataFrame (returns as last expression)\n    df\n}",
           "passed": true,
           "status": "working"
->>>>>>> d5900f26
         },
         {
           "file": "src/ch18-00-dataframes-data-processing.md",
           "example_number": 2,
-<<<<<<< HEAD
-          "line_number": 29,
-          "code": "fun analyze_sales(df: DataFrame) {\n    println(\"Analyzing {} sales records\", df.rows());\n    println(\"Data has {} columns\", df.columns());\n}\n\nfun main() {\n    let sales = DataFrame::new()\n        .column(\"product\", [\"Widget\", \"Gadget\", \"Gizmo\"])\n        .column(\"quantity\", [100, 150, 200])\n        .column(\"revenue\", [999.00, 1499.00, 1999.00])\n        .build();\n    \n    analyze_sales(sales);\n}",
-          "passed": false,
-          "status": "broken",
-          "error": "✗ Compilation failed: Compilation failed:\nerror[E0433]: failed to resolve: use of unresolved module or unlinked crate `polars`\n --> /tmp/.tmp5p1Dnd/main.rs:1:5\n  |\n1 | use polars :: prelude :: * ; fn analyze_sales (df : DataFrame) { println ! (\"Analyzing {} sales records\" , df . height ()) ; println ! (\"...\n  |     ^^^^^^ use of unresolved module or unlinked crate `polars`\n  |\n  = help: you might be missing a crate named `polars`\n\nerror[E0433]: failed to resolve: use of unresolved module or unlinked crate `polars`\n --> /tmp/.tmp5p1Dnd/main.rs:1:207\n  |\n1 | ...th ()) ; } fn main () { { let sales = polars :: prelude :: DataFrame :: new (vec ! [polars :: prelude :: Series :: new (\"product\" , & ...\n  |                                          ^^^^^^ use of unresolved module or unlinked crate `polars`\n  |\n  = help: you might be missing a crate named `polars`\n\nerror[E0433]: failed to resolve: use of unresolved module or unlinked crate `polars`\n --> /tmp/.tmp5p1Dnd/main.rs:1:253\n  |\n1 | ...: prelude :: DataFrame :: new (vec ! [polars :: prelude :: Series :: new (\"product\" , & [\"Widget\" , \"Gadget\" , \"Gizmo\"]) , polars :: p...\n  |                                          ^^^^^^ use of unresolved module or unlinked crate `polars`\n  |\n  = help: you might be missing a crate named `polars`\n\nerror[E0433]: failed to resolve: use of unresolved module or unlinked crate `polars`\n --> /tmp/.tmp5p1Dnd/main.rs:1:338\n  |\n1 | ... & [\"Widget\" , \"Gadget\" , \"Gizmo\"]) , polars :: prelude :: Series :: new (\"quantity\" , & [100 , 150 , 200]) , polars :: prelude :: Ser...\n  |                                          ^^^^^^ use of unresolved module or unlinked crate `polars`\n  |\n  = help: you might be missing a crate named `polars`\n\nerror[E0433]: failed to resolve: use of unresolved module or unlinked crate `polars`\n --> /tmp/.tmp5p1Dnd/main.rs:1:410\n  |\n1 | ... (\"quantity\" , & [100 , 150 , 200]) , polars :: prelude :: Series :: new (\"revenue\" , & [999f64 , 1499f64 , 1999f64])]) . expect (\"Fai...\n  |                                          ^^^^^^ use of unresolved module or unlinked crate `polars`\n  |\n  = help: you might be missing a crate named `polars`\n\nerror[E0412]: cannot find type `DataFrame` in this scope\n --> /tmp/.tmp5p1Dnd/main.rs:1:53\n  |\n1 | use polars :: prelude :: * ; fn analyze_sales (df : DataFrame) { println ! (\"Analyzing {} sales records\" , df . height ()) ; println ! (\"...\n  |                                                     ^^^^^^^^^ not found in this scope\n\nerror: aborting due to 6 previous errors\n\nSome errors have detailed explanations: E0412, E0433.\nFor more information about an error, try `rustc --explain E0412`.\n\nError: Compilation failed:\nerror[E0433]: failed to resolve: use of unresolved module or unlinked crate `polars`\n --> /tmp/.tmp5p1Dnd/main.rs:1:5\n  |\n1 | use polars :: prelude :: * ; fn analyze_sales (df : DataFrame) { println ! (\"Analyzing {} sales records\" , df . height ()) ; println ! (\"...\n  |     ^^^^^^ use of unresolved module or unlinked crate `polars`\n  |\n  = help: you might be missing a crate named `polars`\n\nerror[E0433]: failed to resolve: use of unresolved module or unlinked crate `polars`\n --> /tmp/.tmp5p1Dnd/main.rs:1:207\n  |\n1 | ...th ()) ; } fn main () { { let sales = polars :: prelude :: DataFrame :: new (vec ! [polars :: prelude :: Series :: new (\"product\" , & ...\n  |                                          ^^^^^^ use of unresolved module or unlinked crate `polars`\n  |\n  = help: you might be missing a crate named `polars`\n\nerror[E0433]: failed to resolve: use of unresolved module or unlinked crate `polars`\n --> /tmp/.tmp5p1Dnd/main.rs:1:253\n  |\n1 | ...: prelude :: DataFrame :: new (vec ! [polars :: prelude :: Series :: new (\"product\" , & [\"Widget\" , \"Gadget\" , \"Gizmo\"]) , polars :: p...\n  |                                          ^^^^^^ use of unresolved module or unlinked crate `polars`\n  |\n  = help: you might be missing a crate named `polars`\n\nerror[E0433]: failed to resolve: use of unresolved module or unlinked crate `polars`\n --> /tmp/.tmp5p1Dnd/main.rs:1:338\n  |\n1 | ... & [\"Widget\" , \"Gadget\" , \"Gizmo\"]) , polars :: prelude :: Series :: new (\"quantity\" , & [100 , 150 , 200]) , polars :: prelude :: Ser...\n  |                                          ^^^^^^ use of unresolved module or unlinked crate `polars`\n  |\n  = help: you might be missing a crate named `polars`\n\nerror[E0433]: failed to resolve: use of unresolved module or unlinked crate `polars`\n --> /tmp/.tmp5p1Dnd/main.rs:1:410\n  |\n1 | ... (\"quantity\" , & [100 , 150 , 200]) , polars :: prelude :: Series :: new (\"revenue\" , & [999f64 , 1499f64 , 1999f64])]) . expect (\"Fai...\n  |                                          ^^^^^^ use of unresolved module or unlinked crate `polars`\n  |\n  = help: you might be missing a crate named `polars`\n\nerror[E0412]: cannot find type `DataFrame` in this scope\n --> /tmp/.tmp5p1Dnd/main.rs:1:53\n  |\n1 | use polars :: prelude :: * ; fn analyze_sales (df : DataFrame) { println ! (\"Analyzing {} sales records\" , df . height ()) ; println ! (\"...\n  |                                                     ^^^^^^^^^ not found in this scope\n\nerror: aborting due to 6 previous errors\n\nSome errors have detailed explanations: E0412, E0433.\nFor more information about an error, try `rustc --explain E0412`.\n\n",
-          "errorCategory": "UNKNOWN",
-          "rootCause": "Unknown error - needs manual investigation"
-=======
           "line_number": 64,
           "code": "fun main() {\n    let sales = df![\n        \"product\" => [\"Widget\", \"Gadget\", \"Gizmo\"],\n        \"quantity\" => [100, 150, 200],\n        \"revenue\" => [999.00, 1499.00, 1999.00]\n    ];\n\n    // Display the DataFrame\n    sales\n}",
           "passed": true,
           "status": "working"
->>>>>>> d5900f26
         },
         {
           "file": "src/ch18-00-dataframes-data-processing.md",
           "example_number": 3,
-<<<<<<< HEAD
-          "line_number": 48,
-          "code": "fun work_with_multiple_dataframes() {\n    let customers = DataFrame::new()\n        .column(\"customer_id\", [1, 2, 3])\n        .column(\"name\", [\"Alice\", \"Bob\", \"Charlie\"])\n        .column(\"city\", [\"New York\", \"Los Angeles\", \"Chicago\"])\n        .build();\n    \n    let orders = DataFrame::new()\n        .column(\"order_id\", [101, 102, 103])\n        .column(\"customer_id\", [1, 2, 1])\n        .column(\"amount\", [99.99, 149.99, 79.99])\n        .build();\n    \n    println(\"Customers: {} rows\", customers.rows());\n    println(\"Orders: {} rows\", orders.rows());\n}",
-          "passed": false,
-          "status": "broken",
-          "error": "✗ Compilation failed: Compilation failed:\nerror[E0433]: failed to resolve: use of unresolved module or unlinked crate `polars`\n --> /tmp/.tmpPNMbrO/main.rs:1:5\n  |\n1 | use polars :: prelude :: * ; fn work_with_multiple_dataframes () { { let customers = polars :: prelude :: DataFrame :: new (vec ! [polars...\n  |     ^^^^^^ use of unresolved module or unlinked crate `polars`\n  |\n  = help: you might be missing a crate named `polars`\n\nerror[E0433]: failed to resolve: use of unresolved module or unlinked crate `polars`\n --> /tmp/.tmpPNMbrO/main.rs:1:86\n  |\n1 | ...ple_dataframes () { { let customers = polars :: prelude :: DataFrame :: new (vec ! [polars :: prelude :: Series :: new (\"customer_id\" ...\n  |                                          ^^^^^^ use of unresolved module or unlinked crate `polars`\n  |\n  = help: you might be missing a crate named `polars`\n\nerror[E0433]: failed to resolve: use of unresolved module or unlinked crate `polars`\n --> /tmp/.tmpPNMbrO/main.rs:1:132\n  |\n1 | ...: prelude :: DataFrame :: new (vec ! [polars :: prelude :: Series :: new (\"customer_id\" , & [1 , 2 , 3]) , polars :: prelude :: Series...\n  |                                          ^^^^^^ use of unresolved module or unlinked crate `polars`\n  |\n  = help: you might be missing a crate named `polars`\n\nerror[E0433]: failed to resolve: use of unresolved module or unlinked crate `polars`\n --> /tmp/.tmpPNMbrO/main.rs:1:201\n  |\n1 | ...new (\"customer_id\" , & [1 , 2 , 3]) , polars :: prelude :: Series :: new (\"name\" , & [\"Alice\" , \"Bob\" , \"Charlie\"]) , polars :: prelud...\n  |                                          ^^^^^^ use of unresolved module or unlinked crate `polars`\n  |\n  = help: you might be missing a crate named `polars`\n\nerror[E0433]: failed to resolve: use of unresolved module or unlinked crate `polars`\n --> /tmp/.tmpPNMbrO/main.rs:1:281\n  |\n1 | ... , & [\"Alice\" , \"Bob\" , \"Charlie\"]) , polars :: prelude :: Series :: new (\"city\" , & [\"New York\" , \"Los Angeles\" , \"Chicago\"])]) . exp...\n  |                                          ^^^^^^ use of unresolved module or unlinked crate `polars`\n  |\n  = help: you might be missing a crate named `polars`\n\nerror[E0433]: failed to resolve: use of unresolved module or unlinked crate `polars`\n --> /tmp/.tmpPNMbrO/main.rs:1:429\n  |\n1 | ...o create DataFrame\") ; { let orders = polars :: prelude :: DataFrame :: new (vec ! [polars :: prelude :: Series :: new (\"order_id\" , &...\n  |                                          ^^^^^^ use of unresolved module or unlinked crate `polars`\n  |\n  = help: you might be missing a crate named `polars`\n\nerror[E0433]: failed to resolve: use of unresolved module or unlinked crate `polars`\n --> /tmp/.tmpPNMbrO/main.rs:1:475\n  |\n1 | ...: prelude :: DataFrame :: new (vec ! [polars :: prelude :: Series :: new (\"order_id\" , & [101 , 102 , 103]) , polars :: prelude :: Ser...\n  |                                          ^^^^^^ use of unresolved module or unlinked crate `polars`\n  |\n  = help: you might be missing a crate named `polars`\n\nerror[E0433]: failed to resolve: use of unresolved module or unlinked crate `polars`\n --> /tmp/.tmpPNMbrO/main.rs:1:547\n  |\n1 | ... (\"order_id\" , & [101 , 102 , 103]) , polars :: prelude :: Series :: new (\"customer_id\" , & [1 , 2 , 1]) , polars :: prelude :: Series...\n  |                                          ^^^^^^ use of unresolved module or unlinked crate `polars`\n  |\n  = help: you might be missing a crate named `polars`\n\nerror[E0433]: failed to resolve: use of unresolved module or unlinked crate `polars`\n --> /tmp/.tmpPNMbrO/main.rs:1:616\n  |\n1 | ...new (\"customer_id\" , & [1 , 2 , 1]) , polars :: prelude :: Series :: new (\"amount\" , & [99.99f64 , 149.99f64 , 79.99f64])]) . expect (...\n  |                                          ^^^^^^ use of unresolved module or unlinked crate `polars`\n  |\n  = help: you might be missing a crate named `polars`\n\nerror: aborting due to 9 previous errors\n\nFor more information about this error, try `rustc --explain E0433`.\n\nError: Compilation failed:\nerror[E0433]: failed to resolve: use of unresolved module or unlinked crate `polars`\n --> /tmp/.tmpPNMbrO/main.rs:1:5\n  |\n1 | use polars :: prelude :: * ; fn work_with_multiple_dataframes () { { let customers = polars :: prelude :: DataFrame :: new (vec ! [polars...\n  |     ^^^^^^ use of unresolved module or unlinked crate `polars`\n  |\n  = help: you might be missing a crate named `polars`\n\nerror[E0433]: failed to resolve: use of unresolved module or unlinked crate `polars`\n --> /tmp/.tmpPNMbrO/main.rs:1:86\n  |\n1 | ...ple_dataframes () { { let customers = polars :: prelude :: DataFrame :: new (vec ! [polars :: prelude :: Series :: new (\"customer_id\" ...\n  |                                          ^^^^^^ use of unresolved module or unlinked crate `polars`\n  |\n  = help: you might be missing a crate named `polars`\n\nerror[E0433]: failed to resolve: use of unresolved module or unlinked crate `polars`\n --> /tmp/.tmpPNMbrO/main.rs:1:132\n  |\n1 | ...: prelude :: DataFrame :: new (vec ! [polars :: prelude :: Series :: new (\"customer_id\" , & [1 , 2 , 3]) , polars :: prelude :: Series...\n  |                                          ^^^^^^ use of unresolved module or unlinked crate `polars`\n  |\n  = help: you might be missing a crate named `polars`\n\nerror[E0433]: failed to resolve: use of unresolved module or unlinked crate `polars`\n --> /tmp/.tmpPNMbrO/main.rs:1:201\n  |\n1 | ...new (\"customer_id\" , & [1 , 2 , 3]) , polars :: prelude :: Series :: new (\"name\" , & [\"Alice\" , \"Bob\" , \"Charlie\"]) , polars :: prelud...\n  |                                          ^^^^^^ use of unresolved module or unlinked crate `polars`\n  |\n  = help: you might be missing a crate named `polars`\n\nerror[E0433]: failed to resolve: use of unresolved module or unlinked crate `polars`\n --> /tmp/.tmpPNMbrO/main.rs:1:281\n  |\n1 | ... , & [\"Alice\" , \"Bob\" , \"Charlie\"]) , polars :: prelude :: Series :: new (\"city\" , & [\"New York\" , \"Los Angeles\" , \"Chicago\"])]) . exp...\n  |                                          ^^^^^^ use of unresolved module or unlinked crate `polars`\n  |\n  = help: you might be missing a crate named `polars`\n\nerror[E0433]: failed to resolve: use of unresolved module or unlinked crate `polars`\n --> /tmp/.tmpPNMbrO/main.rs:1:429\n  |\n1 | ...o create DataFrame\") ; { let orders = polars :: prelude :: DataFrame :: new (vec ! [polars :: prelude :: Series :: new (\"order_id\" , &...\n  |                                          ^^^^^^ use of unresolved module or unlinked crate `polars`\n  |\n  = help: you might be missing a crate named `polars`\n\nerror[E0433]: failed to resolve: use of unresolved module or unlinked crate `polars`\n --> /tmp/.tmpPNMbrO/main.rs:1:475\n  |\n1 | ...: prelude :: DataFrame :: new (vec ! [polars :: prelude :: Series :: new (\"order_id\" , & [101 , 102 , 103]) , polars :: prelude :: Ser...\n  |                                          ^^^^^^ use of unresolved module or unlinked crate `polars`\n  |\n  = help: you might be missing a crate named `polars`\n\nerror[E0433]: failed to resolve: use of unresolved module or unlinked crate `polars`\n --> /tmp/.tmpPNMbrO/main.rs:1:547\n  |\n1 | ... (\"order_id\" , & [101 , 102 , 103]) , polars :: prelude :: Series :: new (\"customer_id\" , & [1 , 2 , 1]) , polars :: prelude :: Series...\n  |                                          ^^^^^^ use of unresolved module or unlinked crate `polars`\n  |\n  = help: you might be missing a crate named `polars`\n\nerror[E0433]: failed to resolve: use of unresolved module or unlinked crate `polars`\n --> /tmp/.tmpPNMbrO/main.rs:1:616\n  |\n1 | ...new (\"customer_id\" , & [1 , 2 , 1]) , polars :: prelude :: Series :: new (\"amount\" , & [99.99f64 , 149.99f64 , 79.99f64])]) . expect (...\n  |                                          ^^^^^^ use of unresolved module or unlinked crate `polars`\n  |\n  = help: you might be missing a crate named `polars`\n\nerror: aborting due to 9 previous errors\n\nFor more information about this error, try `rustc --explain E0433`.\n\n",
-          "errorCategory": "UNKNOWN",
-          "rootCause": "Unknown error - needs manual investigation"
-=======
           "line_number": 79,
           "code": "fun work_with_multiple_dataframes() {\n    let customers = df![\n        \"customer_id\" => [1, 2, 3],\n        \"name\" => [\"Alice\", \"Bob\", \"Charlie\"],\n        \"city\" => [\"New York\", \"Los Angeles\", \"Chicago\"]\n    ];\n\n    let orders = df![\n        \"order_id\" => [101, 102, 103],\n        \"customer_id\" => [1, 2, 1],\n        \"amount\" => [99.99, 149.99, 79.99]\n    ];\n\n    // Display both DataFrames\n    customers\n}",
           "passed": true,
           "status": "working"
->>>>>>> d5900f26
         },
         {
           "file": "src/ch18-00-dataframes-data-processing.md",
           "example_number": 4,
-<<<<<<< HEAD
-          "line_number": 69,
-          "code": "fun conditional_processing() {\n    let df = DataFrame::new()\n        .column(\"status\", [\"active\", \"pending\", \"closed\"])\n        .column(\"value\", [1000, 500, 1500])\n        .build();\n    \n    if df.rows() > 0 {\n        println(\"DataFrame contains data\");\n    }\n    \n    if df.columns() == 2 {\n        println(\"DataFrame has exactly 2 columns\");\n    }\n    \n    for i in 0..df.rows() {\n        println(\"Processing row {}\", i);\n    }\n}",
-          "passed": false,
-          "status": "broken",
-          "error": "✗ Compilation failed: Compilation failed:\nerror[E0433]: failed to resolve: use of unresolved module or unlinked crate `polars`\n --> /tmp/.tmpM4GDaf/main.rs:1:5\n  |\n1 | use polars :: prelude :: * ; fn conditional_processing () { let df = polars :: prelude :: DataFrame :: new (vec ! [polars :: prelude :: S...\n  |     ^^^^^^ use of unresolved module or unlinked crate `polars`\n  |\n  = help: you might be missing a crate named `polars`\n\nerror[E0433]: failed to resolve: use of unresolved module or unlinked crate `polars`\n --> /tmp/.tmpM4GDaf/main.rs:1:70\n  |\n1 | use polars :: prelude :: * ; fn conditional_processing () { let df = polars :: prelude :: DataFrame :: new (vec ! [polars :: prelude :: S...\n  |                                                                      ^^^^^^ use of unresolved module or unlinked crate `polars`\n  |\n  = help: you might be missing a crate named `polars`\n\nerror[E0433]: failed to resolve: use of unresolved module or unlinked crate `polars`\n --> /tmp/.tmpM4GDaf/main.rs:1:116\n  |\n1 | ...: prelude :: DataFrame :: new (vec ! [polars :: prelude :: Series :: new (\"status\" , & [\"active\" , \"pending\" , \"closed\"]) , polars :: ...\n  |                                          ^^^^^^ use of unresolved module or unlinked crate `polars`\n  |\n  = help: you might be missing a crate named `polars`\n\nerror[E0433]: failed to resolve: use of unresolved module or unlinked crate `polars`\n --> /tmp/.tmpM4GDaf/main.rs:1:202\n  |\n1 | ... [\"active\" , \"pending\" , \"closed\"]) , polars :: prelude :: Series :: new (\"value\" , & [1000 , 500 , 1500])]) . expect (\"Failed to crea...\n  |                                          ^^^^^^ use of unresolved module or unlinked crate `polars`\n  |\n  = help: you might be missing a crate named `polars`\n\nwarning: unnecessary braces around block return value\n --> /tmp/.tmpM4GDaf/main.rs:1:486\n  |\n1 | ...2 columns\") } ; for i in 0 .. df . height () { { println ! (\"Processing row {}\" , i) } } ; } fn main () { }\n  |                                                   ^^                                   ^^\n  |\n  = note: `#[warn(unused_braces)]` on by default\nhelp: remove these braces\n  |\n1 - use polars :: prelude :: * ; fn conditional_processing () { let df = polars :: prelude :: DataFrame :: new (vec ! [polars :: prelude :: Series :: new (\"status\" , & [\"active\" , \"pending\" , \"closed\"]) , polars :: prelude :: Series :: new (\"value\" , & [1000 , 500 , 1500])]) . expect (\"Failed to create DataFrame\") ; if df . height () > 0 { println ! (\"DataFrame contains data\") } ; if df . width () == 2 { println ! (\"DataFrame has exactly 2 columns\") } ; for i in 0 .. df . height () { { println ! (\"Processing row {}\" , i) } } ; } fn main () { }\n1 + use polars :: prelude :: * ; fn conditional_processing () { let df = polars :: prelude :: DataFrame :: new (vec ! [polars :: prelude :: Series :: new (\"status\" , & [\"active\" , \"pending\" , \"closed\"]) , polars :: prelude :: Series :: new (\"value\" , & [1000 , 500 , 1500])]) . expect (\"Failed to create DataFrame\") ; if df . height () > 0 { println ! (\"DataFrame contains data\") } ; if df . width () == 2 { println ! (\"DataFrame has exactly 2 columns\") } ; for i in 0 .. df . height () { println ! (\"Processing row {}\" , i) } ; } fn main () { }\n  |\n\nerror: aborting due to 4 previous errors; 1 warning emitted\n\nFor more information about this error, try `rustc --explain E0433`.\n\nError: Compilation failed:\nerror[E0433]: failed to resolve: use of unresolved module or unlinked crate `polars`\n --> /tmp/.tmpM4GDaf/main.rs:1:5\n  |\n1 | use polars :: prelude :: * ; fn conditional_processing () { let df = polars :: prelude :: DataFrame :: new (vec ! [polars :: prelude :: S...\n  |     ^^^^^^ use of unresolved module or unlinked crate `polars`\n  |\n  = help: you might be missing a crate named `polars`\n\nerror[E0433]: failed to resolve: use of unresolved module or unlinked crate `polars`\n --> /tmp/.tmpM4GDaf/main.rs:1:70\n  |\n1 | use polars :: prelude :: * ; fn conditional_processing () { let df = polars :: prelude :: DataFrame :: new (vec ! [polars :: prelude :: S...\n  |                                                                      ^^^^^^ use of unresolved module or unlinked crate `polars`\n  |\n  = help: you might be missing a crate named `polars`\n\nerror[E0433]: failed to resolve: use of unresolved module or unlinked crate `polars`\n --> /tmp/.tmpM4GDaf/main.rs:1:116\n  |\n1 | ...: prelude :: DataFrame :: new (vec ! [polars :: prelude :: Series :: new (\"status\" , & [\"active\" , \"pending\" , \"closed\"]) , polars :: ...\n  |                                          ^^^^^^ use of unresolved module or unlinked crate `polars`\n  |\n  = help: you might be missing a crate named `polars`\n\nerror[E0433]: failed to resolve: use of unresolved module or unlinked crate `polars`\n --> /tmp/.tmpM4GDaf/main.rs:1:202\n  |\n1 | ... [\"active\" , \"pending\" , \"closed\"]) , polars :: prelude :: Series :: new (\"value\" , & [1000 , 500 , 1500])]) . expect (\"Failed to crea...\n  |                                          ^^^^^^ use of unresolved module or unlinked crate `polars`\n  |\n  = help: you might be missing a crate named `polars`\n\nwarning: unnecessary braces around block return value\n --> /tmp/.tmpM4GDaf/main.rs:1:486\n  |\n1 | ...2 columns\") } ; for i in 0 .. df . height () { { println ! (\"Processing row {}\" , i) } } ; } fn main () { }\n  |                                                   ^^                                   ^^\n  |\n  = note: `#[warn(unused_braces)]` on by default\nhelp: remove these braces\n  |\n1 - use polars :: prelude :: * ; fn conditional_processing () { let df = polars :: prelude :: DataFrame :: new (vec ! [polars :: prelude :: Series :: new (\"status\" , & [\"active\" , \"pending\" , \"closed\"]) , polars :: prelude :: Series :: new (\"value\" , & [1000 , 500 , 1500])]) . expect (\"Failed to create DataFrame\") ; if df . height () > 0 { println ! (\"DataFrame contains data\") } ; if df . width () == 2 { println ! (\"DataFrame has exactly 2 columns\") } ; for i in 0 .. df . height () { { println ! (\"Processing row {}\" , i) } } ; } fn main () { }\n1 + use polars :: prelude :: * ; fn conditional_processing () { let df = polars :: prelude :: DataFrame :: new (vec ! [polars :: prelude :: Series :: new (\"status\" , & [\"active\" , \"pending\" , \"closed\"]) , polars :: prelude :: Series :: new (\"value\" , & [1000 , 500 , 1500])]) . expect (\"Failed to create DataFrame\") ; if df . height () > 0 { println ! (\"DataFrame contains data\") } ; if df . width () == 2 { println ! (\"DataFrame has exactly 2 columns\") } ; for i in 0 .. df . height () { println ! (\"Processing row {}\" , i) } ; } fn main () { }\n  |\n\nerror: aborting due to 4 previous errors; 1 warning emitted\n\nFor more information about this error, try `rustc --explain E0433`.\n\n",
-          "errorCategory": "UNKNOWN",
-          "rootCause": "Unknown error - needs manual investigation"
-=======
           "line_number": 100,
           "code": "fun conditional_processing() {\n    let df = df![\n        \"status\" => [\"active\", \"pending\", \"closed\"],\n        \"value\" => [1000, 500, 1500]\n    ];\n\n    // Display the DataFrame\n    df\n}",
           "passed": true,
           "status": "working"
->>>>>>> d5900f26
         }
       ]
     },
