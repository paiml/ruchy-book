--- conflicted
+++ resolved
@@ -1,17 +1,9 @@
 {
-<<<<<<< HEAD
-  "timestamp": "2025-11-11T09:16:13.158Z",
-  "ruchy_version": "ruchy 3.212.0",
-  "total_tests": 18,
-  "passed_tests": 18,
-  "failed_tests": 0,
-=======
   "timestamp": "2025-11-14T17:25:03.294Z",
   "ruchy_version": "ruchy 3.89.0",
   "total_tests": 20,
   "passed_tests": 12,
   "failed_tests": 8,
->>>>>>> ac0c3325
   "planned_tests": 12,
   "success_rate": 100,
   "results": [
